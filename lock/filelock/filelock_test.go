// Copyright 2023 Rivian Automotive, Inc.
// Licensed under the Apache License, Version 2.0 (the “License”);
// you may not use this file except in compliance with the License.
// You may obtain a copy of the License at
//
//	http://www.apache.org/licenses/LICENSE-2.0
//
// Unless required by applicable law or agreed to in writing, software
// distributed under the License is distributed on an “AS IS” BASIS,
// WITHOUT WARRANTIES OR CONDITIONS OF ANY KIND, either express or implied.
// See the License for the specific language governing permissions and
// limitations under the License.
package filelock

import (
	"errors"
	"os"
	"testing"
	"time"

	"github.com/rivian/delta-go/lock"
	"github.com/rivian/delta-go/storage"
)

func TestTryLock(t *testing.T) {
	tmpDir := t.TempDir()

	tmpPath := storage.NewPath(tmpDir)
	l := New(tmpPath, "_commit.lock", Options{TTL: 2 * time.Second})

	locked, err := l.TryLock()
	if err != nil {
		t.Errorf("err = %e;", err)
	}
	if !locked {
		t.Errorf("locked = %v; want true", locked)
	}

	otherFileLock := FileLock{baseURI: tmpPath, key: "_commit.lock"}
	hasLock, err := otherFileLock.TryLock()
	if !errors.Is(err, lock.ErrorLockNotObtained) {
		t.Errorf("err = %e; expected %e", err, lock.ErrorLockNotObtained)
	}
	if hasLock {
		t.Errorf("hasLock = %v; want false", hasLock)
	}

	l.Unlock()
	hasLock, err = otherFileLock.TryLock()
	if err != nil {
		t.Errorf("err = %e;", err)
	}
	if !hasLock {
		t.Errorf("hasLock = %v; want true", hasLock)
	}
}

func TestNewLock(t *testing.T) {
	tmpDir := t.TempDir()

	tmpPath := storage.NewPath(tmpDir)
	l := New(tmpPath, "_commit.lock", Options{TTL: 2 * time.Second})
	nl, err := l.NewLock("_new_commit.lock")
	if err != nil {
		t.Error(err)
	}

	if nl.(*FileLock).key != "_new_commit.lock" {
		t.Error("Name of key should be updated")
	}

	locked, err := nl.TryLock()
	if err != nil {
		t.Errorf("err = %e;", err)
	}
	if !locked {
		t.Errorf("locked = %v; want true", locked)
	}

	otherFileLock := FileLock{baseURI: tmpPath, key: "_new_commit.lock"}
	hasLock, err := otherFileLock.TryLock()
	if !errors.Is(err, lock.ErrorLockNotObtained) {
		t.Errorf("err = %e; expected %e", err, lock.ErrorLockNotObtained)
	}
	if hasLock {
		t.Errorf("hasLock = %v; want false", hasLock)
	}

	nl.(*FileLock).Unlock()
	hasLock, err = otherFileLock.TryLock()
	if err != nil {
		t.Errorf("err = %e;", err)
	}
	if !hasLock {
		t.Errorf("hasLock = %v; want true", hasLock)
	}
}

func TestTryLockBlocking(t *testing.T) {
	tmpDir := t.TempDir()

	tmpPath := storage.NewPath(tmpDir)
	l := New(tmpPath, "_commit.lock", Options{TTL: 2 * time.Second, Block: true})

	locked, err := l.TryLock()
	if err != nil {
		t.Errorf("err = %e;", err)
	}
	if !locked {
		t.Errorf("locked = %v; want true", locked)
	}

	otherFileLock := New(tmpPath, "_commit.lock", Options{TTL: 2 * time.Second, Block: true})
	hasLock, err := otherFileLock.TryLock()
	if err != nil {
		t.Errorf("err = %e;", err)
	}
	if !hasLock {
		t.Errorf("hasLock = %v; want true", hasLock)
	}

	l.Unlock()
	hasLock, err = otherFileLock.TryLock()
	if err != nil {
		t.Errorf("err = %e;", err)
	}
	if !hasLock {
		t.Errorf("hasLock = %v; want true", hasLock)
	}
<<<<<<< HEAD

}

func TestDeleteOnRelease(t *testing.T) {
	tmpDir := t.TempDir()

	tmpPath := storage.NewPath(tmpDir)
	fl := New(tmpPath, "_commit.lock", LockOptions{TTL: 2 * time.Second})

	locked, err := fl.TryLock()
	if err != nil {
		t.Errorf("err = %e;", err)
	}
	if !locked {
		t.Errorf("locked = %v; want true", locked)
	}

	fl.Unlock()

	_, err = os.Stat(fl.lock.Path())
	if err != nil {
		t.Error("File should exist")
	}

	otherFileLock := New(tmpPath, "_commit.lock", LockOptions{TTL: 2 * time.Second, DeleteOnRelease: true})

	locked, err = otherFileLock.TryLock()
	if err != nil {
		t.Errorf("err = %e;", err)
	}
	if !locked {
		t.Errorf("locked = %v; want true", locked)
	}

	otherFileLock.Unlock()

	_, err = os.Stat(fl.lock.Path())
	if err == nil {
		t.Error("File should not exist")
	}
=======
>>>>>>> 8c7ed942
}<|MERGE_RESOLUTION|>--- conflicted
+++ resolved
@@ -127,8 +127,6 @@
 	if !hasLock {
 		t.Errorf("hasLock = %v; want true", hasLock)
 	}
-<<<<<<< HEAD
-
 }
 
 func TestDeleteOnRelease(t *testing.T) {
@@ -168,6 +166,4 @@
 	if err == nil {
 		t.Error("File should not exist")
 	}
-=======
->>>>>>> 8c7ed942
 }