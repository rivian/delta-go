// Copyright 2023 Rivian Automotive, Inc.
// Licensed under the Apache License, Version 2.0 (the “License”);
// you may not use this file except in compliance with the License.
// You may obtain a copy of the License at
//
//	http://www.apache.org/licenses/LICENSE-2.0
//
// Unless required by applicable law or agreed to in writing, software
// distributed under the License is distributed on an “AS IS” BASIS,
// WITHOUT WARRANTIES OR CONDITIONS OF ANY KIND, either express or implied.
// See the License for the specific language governing permissions and
// limitations under the License.
package dynamolock

import (
	"context"
	"errors"
	"time"

	"cirello.io/dynamolock/v2"
	"github.com/aws/aws-sdk-go-v2/service/dynamodb"
	"github.com/rivian/delta-go/lock"
)

type DynamoDBClient interface {
	GetItem(ctx context.Context, params *dynamodb.GetItemInput, optFns ...func(*dynamodb.Options)) (*dynamodb.GetItemOutput, error)
	PutItem(ctx context.Context, params *dynamodb.PutItemInput, optFns ...func(*dynamodb.Options)) (*dynamodb.PutItemOutput, error)
	UpdateItem(ctx context.Context, params *dynamodb.UpdateItemInput, optFns ...func(*dynamodb.Options)) (*dynamodb.UpdateItemOutput, error)
	DeleteItem(ctx context.Context, params *dynamodb.DeleteItemInput, optFns ...func(*dynamodb.Options)) (*dynamodb.DeleteItemOutput, error)
	CreateTable(ctx context.Context, params *dynamodb.CreateTableInput, optFns ...func(*dynamodb.Options)) (*dynamodb.CreateTableOutput, error)
}

type DynamoLock struct {
	tableName    string
	lockClient   *dynamolock.Client
	lockedItem   *dynamolock.Lock
	key          string
	dynamoClient DynamoDBClient
	options      Options
}

// Compile time check that FileLock implements lock.Locker
var _ lock.Locker = (*DynamoLock)(nil)

type Options struct {
	// The amount of time (in seconds) that the owner has this lock for.
	// If lease_duration is None then the lock is non-expirable.
	TTL             time.Duration
	HeartBeat       time.Duration
	DeleteOnRelease bool
}

const (
	TTL       time.Duration = 60 * time.Second
	Heartbeat time.Duration = 1 * time.Second
)

// Sets the default options
func (options *Options) setOptionsDefaults() {
	if options.TTL == 0 {
		options.TTL = TTL
	}
}

// Creates a new DynamoDB lock object
func New(client DynamoDBClient, tableName string, key string, options Options) (*DynamoLock, error) {
	options.setOptionsDefaults()

	lc, err := dynamolock.New(client,
		tableName,
		dynamolock.WithLeaseDuration(options.TTL),
		dynamolock.WithHeartbeatPeriod(options.HeartBeat),
	)
	if err != nil {
		return nil, err
	}

	l := new(DynamoLock)
	l.tableName = tableName
	l.key = key
	l.lockClient = lc
	l.options = options
	l.dynamoClient = client
	return l, nil
}

// Creates a new DynamoDB lock object using an existing DynamoDB lock object
func (l *DynamoLock) NewLock(key string) (lock.Locker, error) {
	nl := new(DynamoLock)
	nl.tableName = l.tableName
	nl.lockClient = l.lockClient
	nl.key = key
	nl.dynamoClient = l.dynamoClient
	nl.options = l.options

	return nl, nil
}

// Attempts to acquire a DynamoDB lock
func (l *DynamoLock) TryLock() (bool, error) {
	lItem, err := l.lockClient.AcquireLock(l.key)
	l.lockedItem = lItem
	if err != nil {
		return false, errors.Join(lock.ErrorLockNotObtained, err)
	}
	return true, nil
}

// Releases a DynamoDB lock
func (l *DynamoLock) Unlock() error {
<<<<<<< HEAD
	success, err := l.LockClient.ReleaseLock(l.LockedItem, dynamolock.WithDeleteLock(l.Options.DeleteOnRelease))
=======
	success, err := l.lockClient.ReleaseLock(l.lockedItem)
>>>>>>> 8c7ed942
	if !success {
		return lock.ErrorUnableToUnlock
	}
	l.lockClient.Close()
	if err != nil {
		return errors.Join(lock.ErrorUnableToUnlock, err)
	}
	return nil
}<|MERGE_RESOLUTION|>--- conflicted
+++ resolved
@@ -108,11 +108,7 @@
 
 // Releases a DynamoDB lock
 func (l *DynamoLock) Unlock() error {
-<<<<<<< HEAD
 	success, err := l.LockClient.ReleaseLock(l.LockedItem, dynamolock.WithDeleteLock(l.Options.DeleteOnRelease))
-=======
-	success, err := l.lockClient.ReleaseLock(l.lockedItem)
->>>>>>> 8c7ed942
 	if !success {
 		return lock.ErrorUnableToUnlock
 	}
