--- conflicted
+++ resolved
@@ -104,7 +104,12 @@
 		t.Error("Lock should not be expired")
 	}
 
-<<<<<<< HEAD
+	time.Sleep(4 * time.Second)
+
+	isExpired = nl.(*DynamoLock).lockedItem.IsExpired()
+	if !isExpired {
+		t.Error("Lock should be expired")
+	}
 }
 
 func TestDeleteOnRelease(t *testing.T) {
@@ -165,12 +170,4 @@
 	if len(client.keys) != 1 {
 		t.Error("Lock should not be deleted on release")
 	}
-=======
-	time.Sleep(4 * time.Second)
-
-	isExpired = nl.(*DynamoLock).lockedItem.IsExpired()
-	if !isExpired {
-		t.Error("Lock should be expired")
-	}
->>>>>>> 8c7ed942
 }