// Copyright 2023 Rivian Automotive, Inc.
// Licensed under the Apache License, Version 2.0 (the “License”);
// you may not use this file except in compliance with the License.
// You may obtain a copy of the License at
//
//	http://www.apache.org/licenses/LICENSE-2.0
//
// Unless required by applicable law or agreed to in writing, software
// distributed under the License is distributed on an “AS IS” BASIS,
// WITHOUT WARRANTIES OR CONDITIONS OF ANY KIND, either express or implied.
// See the License for the specific language governing permissions and
// limitations under the License.
package dynamostate

import (
	"context"
	"fmt"
	"strconv"

	"github.com/aws/aws-sdk-go-v2/aws"
	"github.com/aws/aws-sdk-go-v2/service/dynamodb"
	"github.com/aws/aws-sdk-go-v2/service/dynamodb/types"
	"github.com/rivian/delta-go/internal/dynamodbutils"
	"github.com/rivian/delta-go/state"
)

<<<<<<< HEAD
const (
	KeyAttr                            string = "key"
	VersionAttr                        string = "version"
	DefaultMaxRetryTableCreateAttempts uint16 = 20
	DefaultRCU                         int64  = 5
	DefaultWCU                         int64  = 5
=======
// Represents attribute names in DynamoDB items
type Attribute string

const (
	Key                                Attribute = "key"
	Version                            Attribute = "version"
	DefaultMaxRetryTableCreateAttempts uint16    = 20
	DefaultRCU                         int64     = 5
	DefaultWCU                         int64     = 5
>>>>>>> af4a5b45
)

type DynamoState struct {
	Table  string
	Key    string
	Client dynamodbutils.DynamoDBClient
}

type Options struct {
	MaxRetryTableCreateAttempts uint16
	RCU                         int64
	WCU                         int64
}

// Sets the default options
func (opts *Options) setOptionsDefaults() {
	if opts.MaxRetryTableCreateAttempts == 0 {
		opts.MaxRetryTableCreateAttempts = DefaultMaxRetryTableCreateAttempts
	}
	if opts.RCU == 0 {
		opts.RCU = DefaultRCU
	}
	if opts.WCU == 0 {
		opts.WCU = DefaultWCU
	}
}

// Compile time check that DynamoState implements state.StateStore
var _ state.StateStore = (*DynamoState)(nil)

func New(client dynamodbutils.DynamoDBClient, tableName string, key string, opts Options) (*DynamoState, error) {
	opts.setOptionsDefaults()

	createTableInput := dynamodb.CreateTableInput{
		KeySchema: []types.KeySchemaElement{
			{
<<<<<<< HEAD
				AttributeName: aws.String(KeyAttr),
=======
				AttributeName: aws.String(string(Key)),
>>>>>>> af4a5b45
				KeyType:       types.KeyTypeHash,
			},
		},
		ProvisionedThroughput: &types.ProvisionedThroughput{
			ReadCapacityUnits:  aws.Int64(opts.RCU),
			WriteCapacityUnits: aws.Int64(opts.WCU),
		},
		TableName: aws.String(tableName),
	}
	dynamodbutils.TryEnsureDynamoDBTableExists(client, tableName, createTableInput, opts.MaxRetryTableCreateAttempts)

	tb := new(DynamoState)
	tb.Table = tableName
	tb.Key = key
	tb.Client = client
	return tb, nil
}

func (l *DynamoState) Get() (state.CommitState, error) {
	input := &dynamodb.GetItemInput{
		TableName: aws.String(l.Table),
		Key: map[string]types.AttributeValue{
<<<<<<< HEAD
			KeyAttr: &types.AttributeValueMemberS{Value: l.Key},
=======
			string(Key): &types.AttributeValueMemberS{Value: l.Key},
>>>>>>> af4a5b45
		},
	}

	// Call the GetItem operation to retrieve the item with the specified key value.
	result, err := l.Client.GetItem(context.TODO(), input)
	if err != nil {
		//TODO wrap error rather than printing
		fmt.Println("Error retrieving item.", err)
		return state.CommitState{Version: -1}, err
	}
	if result.Item == nil {
		//TODO wrap error rather than printing
		fmt.Println("Couldn't retrieve any item.", err)
		return state.CommitState{Version: -1}, err
	}

<<<<<<< HEAD
	versionValue := result.Item[VersionAttr].(*types.AttributeValueMemberS).Value
=======
	versionValue := result.Item[string(Version)].(*types.AttributeValueMemberS).Value
>>>>>>> af4a5b45
	version, err := strconv.Atoi(versionValue)
	if err != nil {
		//TODO wrap error rather than printing
		fmt.Println("Error converting attribute to int:", err)
		return state.CommitState{Version: -1}, err
	}

	commit := state.CommitState{Version: int64(version)}
	return commit, nil
}

func (l *DynamoState) Put(commitS state.CommitState) error {
	versionString := fmt.Sprintf("%v", commitS.Version)

	// Create a PutItemInput object with the item data
	input := &dynamodb.PutItemInput{
		TableName: aws.String(l.Table),
		Item: map[string]types.AttributeValue{
<<<<<<< HEAD
			KeyAttr:     &types.AttributeValueMemberS{Value: l.Key},
			VersionAttr: &types.AttributeValueMemberS{Value: versionString},
=======
			string(Key):     &types.AttributeValueMemberS{Value: l.Key},
			string(Version): &types.AttributeValueMemberS{Value: versionString},
>>>>>>> af4a5b45
		},
	}

	// Call PutItem to insert the new item into the table
	_, err := l.Client.PutItem(context.TODO(), input)
	if err != nil {
		//TODO wrap error rather than printing
		fmt.Println("Error inserting item.", err)
		return err
	}
	return nil
}<|MERGE_RESOLUTION|>--- conflicted
+++ resolved
@@ -24,14 +24,6 @@
 	"github.com/rivian/delta-go/state"
 )
 
-<<<<<<< HEAD
-const (
-	KeyAttr                            string = "key"
-	VersionAttr                        string = "version"
-	DefaultMaxRetryTableCreateAttempts uint16 = 20
-	DefaultRCU                         int64  = 5
-	DefaultWCU                         int64  = 5
-=======
 // Represents attribute names in DynamoDB items
 type Attribute string
 
@@ -41,7 +33,6 @@
 	DefaultMaxRetryTableCreateAttempts uint16    = 20
 	DefaultRCU                         int64     = 5
 	DefaultWCU                         int64     = 5
->>>>>>> af4a5b45
 )
 
 type DynamoState struct {
@@ -78,11 +69,7 @@
 	createTableInput := dynamodb.CreateTableInput{
 		KeySchema: []types.KeySchemaElement{
 			{
-<<<<<<< HEAD
-				AttributeName: aws.String(KeyAttr),
-=======
 				AttributeName: aws.String(string(Key)),
->>>>>>> af4a5b45
 				KeyType:       types.KeyTypeHash,
 			},
 		},
@@ -105,11 +92,7 @@
 	input := &dynamodb.GetItemInput{
 		TableName: aws.String(l.Table),
 		Key: map[string]types.AttributeValue{
-<<<<<<< HEAD
-			KeyAttr: &types.AttributeValueMemberS{Value: l.Key},
-=======
 			string(Key): &types.AttributeValueMemberS{Value: l.Key},
->>>>>>> af4a5b45
 		},
 	}
 
@@ -126,11 +109,7 @@
 		return state.CommitState{Version: -1}, err
 	}
 
-<<<<<<< HEAD
-	versionValue := result.Item[VersionAttr].(*types.AttributeValueMemberS).Value
-=======
 	versionValue := result.Item[string(Version)].(*types.AttributeValueMemberS).Value
->>>>>>> af4a5b45
 	version, err := strconv.Atoi(versionValue)
 	if err != nil {
 		//TODO wrap error rather than printing
@@ -149,13 +128,8 @@
 	input := &dynamodb.PutItemInput{
 		TableName: aws.String(l.Table),
 		Item: map[string]types.AttributeValue{
-<<<<<<< HEAD
-			KeyAttr:     &types.AttributeValueMemberS{Value: l.Key},
-			VersionAttr: &types.AttributeValueMemberS{Value: versionString},
-=======
 			string(Key):     &types.AttributeValueMemberS{Value: l.Key},
 			string(Version): &types.AttributeValueMemberS{Value: versionString},
->>>>>>> af4a5b45
 		},
 	}
 
