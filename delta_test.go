--- conflicted
+++ resolved
@@ -56,11 +56,7 @@
 	options := TransactionOptions{MaxRetryCommitAttempts: 3}
 	os.MkdirAll("tmp/_delta_log/", 0700)
 	defer os.RemoveAll("tmp/_delta_log/")
-<<<<<<< HEAD
-	transaction := NewTransaction(&deltaTable, options)
-=======
 	transaction := deltaTable.CreateTransaction(options)
->>>>>>> 6dd6b4af
 	add := Add{
 		Path:             "part-00000-80a9bb40-ec43-43b6-bb8a-fc66ef7cd768-c000.snappy.parquet",
 		Size:             984,
@@ -675,13 +671,8 @@
 	table.StateStore.Put(commitState)
 	table.State.Version = 0
 
-<<<<<<< HEAD
-	//create the next commit, should be 010.json after finding that 000.json exists and loading the table state
-	newCommit, err := transaction.PrepareCommit()
-=======
 	//create the next commit, should be 010.json after finding that 000.json exists and loading the tabel state
 	newCommit, err := transaction.prepareCommit()
->>>>>>> 6dd6b4af
 	if err != nil {
 		t.Error(err)
 	}
@@ -1065,11 +1056,7 @@
 }
 
 // / Helper function to set up a basic transaction
-<<<<<<< HEAD
-func setupTransaction(t *testing.T, table *Table, opts TransactionOptions) (transaction *Transaction) {
-=======
 func setupTransaction(t *testing.T, table *Table, opts TransactionOptions) (transaction *transaction) {
->>>>>>> 6dd6b4af
 	t.Helper()
 
 	transaction = table.CreateTransaction(opts)
