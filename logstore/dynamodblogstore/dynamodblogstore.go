// Copyright 2023 Rivian Automotive, Inc.
// Licensed under the Apache License, Version 2.0 (the “License”);
// you may not use this file except in compliance with the License.
// You may obtain a copy of the License at
//
//	http://www.apache.org/licenses/LICENSE-2.0
//
// Unless required by applicable law or agreed to in writing, software
// distributed under the License is distributed on an “AS IS” BASIS,
// WITHOUT WARRANTIES OR CONDITIONS OF ANY KIND, either express or implied.
// See the License for the specific language governing permissions and
// limitations under the License.
package logstore

import (
	"context"
	"errors"
	"fmt"
	"strconv"

	"github.com/aws/aws-sdk-go-v2/aws"
	"github.com/aws/aws-sdk-go-v2/service/dynamodb"
	"github.com/aws/aws-sdk-go-v2/service/dynamodb/types"
	"github.com/rivian/delta-go/internal/dynamodbutils"
	"github.com/rivian/delta-go/logstore"
	"github.com/rivian/delta-go/storage"
	log "github.com/sirupsen/logrus"
)

var (
	// Compile time check that DynamoDBLogStore implements LogStore
	_                           logstore.LogStore = (*DynamoDBLogStore)(nil)
	ErrorUnableToGetCommitEntry error             = errors.New("unable to get commit entry")
)

// Represents attribute names in DynamoDB items
type Attribute string

const (
	// DynamoDB table attribute keys
<<<<<<< HEAD
	TablePathAttr  string = "tablePath"
	FileNameAttr   string = "fileName"
	TempPathAttr   string = "tempPath"
	CompleteAttr   string = "complete"
	ExpireTimeAttr string = "expireTime"
=======
	TablePath  Attribute = "tablePath"
	FileName   Attribute = "fileName"
	TempPath   Attribute = "tempPath"
	Complete   Attribute = "complete"
	ExpireTime Attribute = "expireTime"
>>>>>>> af4a5b45

	// The delay, in seconds, after a commit entry has been committed to the delta log at which
	// point it is safe to be deleted from the log store.

	// We want a delay long enough such that, after the commit entry has been deleted, another
	// write attempt for the SAME delta log commit can FAIL using ONLY the file system's existence
	// check (e.g. `Stat(fs, path)`). Recall we assume that the file system does not provide mutual
	// exclusion.

	// We use a value of 1 day.

	// If we choose too small of a value, like 0 seconds, then the following scenario is possible:
	// - t0:  Writers W1 and W2 start writing data files
	// - t1:  W1 begins to try and write into the `_delta_log`
	// - t2:  W1 checks if N.json exists in file system. It doesn't.
	// - t3:  W1 writes actions into temp file T1(N)
	// - t4:  W1 writes to log store entry E1(N, complete=false)
	// - t5:  W1 copies (with overwrite=false) T1(N) into N.json
	// - t6:  W1 overwrites entry in log store E1(N, complete=true, expireTime=now+0)
	// - t7:  E1 is safe to be deleted, and some log store TTL mechanism deletes E1
	// - t8:  W2 begins to try and write into the `_delta_log`
	// - t9:  W1 checks if N.json exists in file system, but too little time has transpired between
	//        t5 and t9 that the file system check (fs.exists(path)) returns FALSE.
	//        Note: This isn't possible on S3 (which provides strong consistency) but could be
	//        possible on eventually-consistent systems.
	// - t10: W2 writes actions into temp file T2(N)
	// - t11: W2 writes to log store entry E2(N, complete=false)
	// - t12: W2 successfully copies (with overwrite=false) T2(N) into N.json. File system didn't
	//        provide the necessary mutual exclusion, so the copy succeeded. Thus, DATA LOSS HAS
	//        OCCURRED.

	// By using an expiration delay of 1 day, we ensure one of the steps at t9 or t12 will fail.
	DefaultCommitEntryExpirationDelaySeconds uint64 = 24 * 60 * 60
	DefaultMaxRetryTableCreateAttempts       uint16 = 20
	DefaultRCU                               int64  = 5
	DefaultWCU                               int64  = 5
)

// A concrete implementation of LogStore that uses a DynamoDB table
// to provide the mutual exclusion during calls to `Put`.

// DynamoDB entries are of form
// - key
// -- tablePath (HASH, STRING)
// -- fileName (RANGE, STRING)

// - attributes
// -- tempPath (STRING, relative to `_delta_log`)
// -- complete (STRING, representing boolean, "true" or "false")
// -- expireTime (NUMBER, epoch seconds)
type DynamoDBLogStore struct {
	client                      dynamodbutils.DynamoDBClient
	tableName                   string
	expirationDelaySeconds      uint64
	maxRetryTableCreateAttempts uint16
	rcu                         int64
	wcu                         int64
}

// Options for a DynamoDBLogStore instance
type DynamoDBLogStoreOptions struct {
	Config                      aws.Config
	Client                      dynamodbutils.DynamoDBClient
	TableName                   string
	ExpirationDelaySeconds      uint64
	MaxRetryTableCreateAttempts uint16
	RCU                         int64
	WCU                         int64
}

// Gets the client from a DynamoDBLogStore instance
func (ls DynamoDBLogStore) GetClient() dynamodbutils.DynamoDBClient {
	return ls.client
}

// Gets the table name from a DynamoDBLogStore instance
func (ls DynamoDBLogStore) GetTableName() string {
	return ls.tableName
}

// Gets the number of expiration delay seconds from a DynamoDBLogStore instance
func (ls DynamoDBLogStore) GetExpirationDelaySeconds() uint64 {
	return ls.expirationDelaySeconds
}

// Gets the maximum number of table creation retry attempts from a DynamoDBLogStore instance
func (ls DynamoDBLogStore) GetMaxRetryTableCreateAttempts() uint16 {
	return ls.maxRetryTableCreateAttempts
}

// Creates a new DynamoDBLogStore instance
func NewDynamoDBLogStore(lso DynamoDBLogStoreOptions) (*DynamoDBLogStore, error) {
	ls := new(DynamoDBLogStore)
	ls.tableName = lso.TableName

	if lso.ExpirationDelaySeconds != 0 {
		ls.expirationDelaySeconds = lso.ExpirationDelaySeconds
	} else {
		ls.expirationDelaySeconds = DefaultCommitEntryExpirationDelaySeconds
	}

	if lso.MaxRetryTableCreateAttempts != 0 {
		ls.maxRetryTableCreateAttempts = lso.MaxRetryTableCreateAttempts
	} else {
		ls.maxRetryTableCreateAttempts = DefaultMaxRetryTableCreateAttempts
	}

	if lso.RCU != 0 {
		ls.rcu = lso.RCU
	} else {
		ls.rcu = DefaultRCU
	}

	if lso.WCU != 0 {
		ls.wcu = lso.WCU
	} else {
		ls.wcu = DefaultWCU
	}

	log.Infof("delta-go: Using table name %s", ls.tableName)
	log.Infof("delta-go: Using TTL (seconds) %d", ls.expirationDelaySeconds)

	var err error
	if lso.Client == nil {
		ls.client, err = ls.getClient(lso.Config)
		if err != nil {
			log.Debugf("delta-go: Failed to get DynamoDB client. %v", err)
			return nil, err
		}
	} else {
		ls.client = lso.Client
	}

	createTableInput := dynamodb.CreateTableInput{
		AttributeDefinitions: []types.AttributeDefinition{
			{
<<<<<<< HEAD
				AttributeName: aws.String(TablePathAttr),
				AttributeType: types.ScalarAttributeTypeS,
			},
			{
				AttributeName: aws.String(FileNameAttr),
=======
				AttributeName: aws.String(string(TablePath)),
				AttributeType: types.ScalarAttributeTypeS,
			},
			{
				AttributeName: aws.String(string(FileName)),
>>>>>>> af4a5b45
				AttributeType: types.ScalarAttributeTypeS,
			},
		},
		KeySchema: []types.KeySchemaElement{
			{
<<<<<<< HEAD
				AttributeName: aws.String(TablePathAttr),
				KeyType:       types.KeyTypeHash,
			},
			{
				AttributeName: aws.String(FileNameAttr),
=======
				AttributeName: aws.String(string(TablePath)),
				KeyType:       types.KeyTypeHash,
			},
			{
				AttributeName: aws.String(string(FileName)),
>>>>>>> af4a5b45
				KeyType:       types.KeyTypeRange,
			},
		},
		ProvisionedThroughput: &types.ProvisionedThroughput{
			ReadCapacityUnits:  aws.Int64(ls.rcu),
			WriteCapacityUnits: aws.Int64(ls.wcu),
		},
		TableName: aws.String(ls.tableName),
	}
	dynamodbutils.TryEnsureDynamoDBTableExists(ls.client, ls.tableName, createTableInput, ls.maxRetryTableCreateAttempts)

	return ls, nil
}

// Puts an entry into a DynamoDBLogStore instance in an exclusive way
func (ls *DynamoDBLogStore) Put(entry *logstore.CommitEntry, overwrite bool) error {
	log.Debugf("delta-go: PutItem (tablePath %s, fileName %s, tempPath %s, complete %t, expireTime %d, overwrite %t)", entry.TablePath, entry.FileName, entry.TempPath, entry.Complete, entry.ExpireTime, overwrite)

	pir, err := ls.createPutItemRequest(entry, overwrite)
	if err != nil {
		log.Debugf("delta-go: Failed to create PutItem request. %v", err)
		return err
	}

	_, err = ls.client.PutItem(context.TODO(), pir)

	return err
}

// Gets an entry corresponding to the Delta log file with given `tablePath` and `fileName` from a DynamoDBLogStore instance
<<<<<<< HEAD
func (ls *DynamoDBLogStore) Get(tablePath storage.Path, fileName storage.Path) (*logstore.CommitEntry, error) {
	attributes := map[string]types.AttributeValue{TablePathAttr: &types.AttributeValueMemberS{Value: tablePath.Raw}, FileNameAttr: &types.AttributeValueMemberS{Value: fileName.Raw}}
=======
func (ls *DynamoDBLogStore) Get(tablePath *storage.Path, fileName *storage.Path) (*logstore.CommitEntry, error) {
	attributes := map[string]types.AttributeValue{string(TablePath): &types.AttributeValueMemberS{Value: tablePath.Raw}, string(FileName): &types.AttributeValueMemberS{Value: fileName.Raw}}
>>>>>>> af4a5b45

	gii := dynamodb.GetItemInput{Key: attributes, TableName: aws.String(ls.tableName), ConsistentRead: aws.Bool(true)}
	gio, err := ls.client.GetItem(context.TODO(), &gii)
	if err != nil || gio.Item == nil {
		log.Debugf("delta-go: Failed GetItem. %v", err)
		return nil, errors.Join(err, ErrorUnableToGetCommitEntry)
	}

	ece, err := ls.dbResultToCommitEntry(gio.Item)
	if err != nil {
		log.Debugf("delta-go: Failed to map a DBB query result item to a CommitEntry. %v", err)
		return nil, err
	}

	return ece, err
}

// Gets the latest entry corresponding to the Delta log file for given `tablePath` from a DynamoDBLogStore instance
func (ls *DynamoDBLogStore) GetLatest(tablePath storage.Path) (*logstore.CommitEntry, error) {
	qi := dynamodb.QueryInput{TableName: &ls.tableName, ConsistentRead: aws.Bool(true), ScanIndexForward: aws.Bool(false), Limit: aws.Int32(1), ExpressionAttributeValues: map[string]types.AttributeValue{
		":partitionKey": &types.AttributeValueMemberS{Value: tablePath.Raw},
<<<<<<< HEAD
	}, KeyConditionExpression: aws.String(fmt.Sprintf("%s = :partitionKey", TablePathAttr))}
=======
	}, KeyConditionExpression: aws.String(fmt.Sprintf("%s = :partitionKey", TablePath))}
>>>>>>> af4a5b45
	qo, err := ls.client.Query(context.TODO(), &qi)
	if err != nil {
		log.Debugf("delta-go: Failed Query. %v", err)
		return nil, err
	}

	ece, err := ls.dbResultToCommitEntry(qo.Items[0])
	if err != nil {
		log.Debugf("delta-go: Failed to map a DBB query result item to an CommitEntry. %v", err)
		return nil, err
	}

	return ece, nil
}

// Maps a DynamoDB query output item to a CommitEntry instance
func (ls *DynamoDBLogStore) dbResultToCommitEntry(item map[string]types.AttributeValue) (*logstore.CommitEntry, error) {
	var expireTimeAttr uint64
	var err error

<<<<<<< HEAD
	_, ok := item[ExpireTimeAttr]
	if !ok {
		expireTimeAttr = 0
	} else {
		expireTimeAttr, err = strconv.ParseUint(item[ExpireTimeAttr].(*types.AttributeValueMemberN).Value, 10, 64)
=======
	_, ok := item[string(ExpireTime)]
	if !ok {
		expireTimeAttr = 0
	} else {
		expireTimeAttr, err = strconv.ParseUint(item[string(ExpireTime)].(*types.AttributeValueMemberN).Value, 10, 64)
>>>>>>> af4a5b45
		if err != nil {
			log.Debugf("delta-go: Failed to interpet expire time attribute as uint64. %v", err)
			return nil, err
		}
	}

	return logstore.NewCommitEntry(
<<<<<<< HEAD
		storage.NewPath(item[TablePathAttr].(*types.AttributeValueMemberS).Value),
		storage.NewPath(item[FileNameAttr].(*types.AttributeValueMemberS).Value),
		storage.NewPath(item[TempPathAttr].(*types.AttributeValueMemberS).Value),
		item[CompleteAttr].(*types.AttributeValueMemberS).Value == "true",
=======
		*storage.NewPath(item[string(TablePath)].(*types.AttributeValueMemberS).Value),
		*storage.NewPath(item[string(FileName)].(*types.AttributeValueMemberS).Value),
		*storage.NewPath(item[string(TempPath)].(*types.AttributeValueMemberS).Value),
		item[string(Complete)].(*types.AttributeValueMemberS).Value == "true",
>>>>>>> af4a5b45
		expireTimeAttr,
	)
}

// Creates a put item request for an item to be inserted into a DynamoDBLogStore instance
func (ls *DynamoDBLogStore) createPutItemRequest(entry *logstore.CommitEntry, overwrite bool) (*dynamodb.PutItemInput, error) {
<<<<<<< HEAD
	attributes := map[string]types.AttributeValue{TablePathAttr: &types.AttributeValueMemberS{Value: entry.TablePath.Raw}, FileNameAttr: &types.AttributeValueMemberS{Value: entry.FileName.Raw}, TempPathAttr: &types.AttributeValueMemberS{Value: entry.TempPath.Raw}, CompleteAttr: &types.AttributeValueMemberS{Value: *aws.String(strconv.FormatBool(entry.Complete))}}

	if entry.ExpireTime != 0 {
		attributes[ExpireTimeAttr] = &types.AttributeValueMemberN{Value: *aws.String(fmt.Sprint(entry.ExpireTime))}
=======
	attributes := map[string]types.AttributeValue{string(TablePath): &types.AttributeValueMemberS{Value: entry.TablePath.Raw}, string(FileName): &types.AttributeValueMemberS{Value: entry.FileName.Raw}, string(TempPath): &types.AttributeValueMemberS{Value: entry.TempPath.Raw}, string(Complete): &types.AttributeValueMemberS{Value: *aws.String(strconv.FormatBool(entry.Complete))}}

	if entry.ExpireTime != 0 {
		attributes[string(ExpireTime)] = &types.AttributeValueMemberN{Value: *aws.String(fmt.Sprint(entry.ExpireTime))}
>>>>>>> af4a5b45
	}

	pir := &dynamodb.PutItemInput{
		TableName: aws.String(ls.tableName),
		Item:      attributes}

	if !overwrite {
<<<<<<< HEAD
		pir.ConditionExpression = aws.String(fmt.Sprintf("attribute_not_exists(%s)", FileNameAttr))
=======
		pir.ConditionExpression = aws.String(fmt.Sprintf("attribute_not_exists(%s)", string(FileName)))
>>>>>>> af4a5b45
	}

	return pir, nil
}

// Gets a DynamoDB client for a DynamoDBLogStore instance from an AWS config
func (ls *DynamoDBLogStore) getClient(config aws.Config) (dynamodbutils.DynamoDBClient, error) {
	return dynamodb.NewFromConfig(config), nil
}<|MERGE_RESOLUTION|>--- conflicted
+++ resolved
@@ -38,19 +38,11 @@
 
 const (
 	// DynamoDB table attribute keys
-<<<<<<< HEAD
-	TablePathAttr  string = "tablePath"
-	FileNameAttr   string = "fileName"
-	TempPathAttr   string = "tempPath"
-	CompleteAttr   string = "complete"
-	ExpireTimeAttr string = "expireTime"
-=======
 	TablePath  Attribute = "tablePath"
 	FileName   Attribute = "fileName"
 	TempPath   Attribute = "tempPath"
 	Complete   Attribute = "complete"
 	ExpireTime Attribute = "expireTime"
->>>>>>> af4a5b45
 
 	// The delay, in seconds, after a commit entry has been committed to the delta log at which
 	// point it is safe to be deleted from the log store.
@@ -187,37 +179,21 @@
 	createTableInput := dynamodb.CreateTableInput{
 		AttributeDefinitions: []types.AttributeDefinition{
 			{
-<<<<<<< HEAD
-				AttributeName: aws.String(TablePathAttr),
-				AttributeType: types.ScalarAttributeTypeS,
-			},
-			{
-				AttributeName: aws.String(FileNameAttr),
-=======
 				AttributeName: aws.String(string(TablePath)),
 				AttributeType: types.ScalarAttributeTypeS,
 			},
 			{
 				AttributeName: aws.String(string(FileName)),
->>>>>>> af4a5b45
 				AttributeType: types.ScalarAttributeTypeS,
 			},
 		},
 		KeySchema: []types.KeySchemaElement{
 			{
-<<<<<<< HEAD
-				AttributeName: aws.String(TablePathAttr),
-				KeyType:       types.KeyTypeHash,
-			},
-			{
-				AttributeName: aws.String(FileNameAttr),
-=======
 				AttributeName: aws.String(string(TablePath)),
 				KeyType:       types.KeyTypeHash,
 			},
 			{
 				AttributeName: aws.String(string(FileName)),
->>>>>>> af4a5b45
 				KeyType:       types.KeyTypeRange,
 			},
 		},
@@ -248,13 +224,8 @@
 }
 
 // Gets an entry corresponding to the Delta log file with given `tablePath` and `fileName` from a DynamoDBLogStore instance
-<<<<<<< HEAD
 func (ls *DynamoDBLogStore) Get(tablePath storage.Path, fileName storage.Path) (*logstore.CommitEntry, error) {
-	attributes := map[string]types.AttributeValue{TablePathAttr: &types.AttributeValueMemberS{Value: tablePath.Raw}, FileNameAttr: &types.AttributeValueMemberS{Value: fileName.Raw}}
-=======
-func (ls *DynamoDBLogStore) Get(tablePath *storage.Path, fileName *storage.Path) (*logstore.CommitEntry, error) {
 	attributes := map[string]types.AttributeValue{string(TablePath): &types.AttributeValueMemberS{Value: tablePath.Raw}, string(FileName): &types.AttributeValueMemberS{Value: fileName.Raw}}
->>>>>>> af4a5b45
 
 	gii := dynamodb.GetItemInput{Key: attributes, TableName: aws.String(ls.tableName), ConsistentRead: aws.Bool(true)}
 	gio, err := ls.client.GetItem(context.TODO(), &gii)
@@ -276,11 +247,7 @@
 func (ls *DynamoDBLogStore) GetLatest(tablePath storage.Path) (*logstore.CommitEntry, error) {
 	qi := dynamodb.QueryInput{TableName: &ls.tableName, ConsistentRead: aws.Bool(true), ScanIndexForward: aws.Bool(false), Limit: aws.Int32(1), ExpressionAttributeValues: map[string]types.AttributeValue{
 		":partitionKey": &types.AttributeValueMemberS{Value: tablePath.Raw},
-<<<<<<< HEAD
-	}, KeyConditionExpression: aws.String(fmt.Sprintf("%s = :partitionKey", TablePathAttr))}
-=======
 	}, KeyConditionExpression: aws.String(fmt.Sprintf("%s = :partitionKey", TablePath))}
->>>>>>> af4a5b45
 	qo, err := ls.client.Query(context.TODO(), &qi)
 	if err != nil {
 		log.Debugf("delta-go: Failed Query. %v", err)
@@ -301,19 +268,11 @@
 	var expireTimeAttr uint64
 	var err error
 
-<<<<<<< HEAD
-	_, ok := item[ExpireTimeAttr]
-	if !ok {
-		expireTimeAttr = 0
-	} else {
-		expireTimeAttr, err = strconv.ParseUint(item[ExpireTimeAttr].(*types.AttributeValueMemberN).Value, 10, 64)
-=======
 	_, ok := item[string(ExpireTime)]
 	if !ok {
 		expireTimeAttr = 0
 	} else {
 		expireTimeAttr, err = strconv.ParseUint(item[string(ExpireTime)].(*types.AttributeValueMemberN).Value, 10, 64)
->>>>>>> af4a5b45
 		if err != nil {
 			log.Debugf("delta-go: Failed to interpet expire time attribute as uint64. %v", err)
 			return nil, err
@@ -321,34 +280,20 @@
 	}
 
 	return logstore.NewCommitEntry(
-<<<<<<< HEAD
-		storage.NewPath(item[TablePathAttr].(*types.AttributeValueMemberS).Value),
-		storage.NewPath(item[FileNameAttr].(*types.AttributeValueMemberS).Value),
-		storage.NewPath(item[TempPathAttr].(*types.AttributeValueMemberS).Value),
-		item[CompleteAttr].(*types.AttributeValueMemberS).Value == "true",
-=======
-		*storage.NewPath(item[string(TablePath)].(*types.AttributeValueMemberS).Value),
-		*storage.NewPath(item[string(FileName)].(*types.AttributeValueMemberS).Value),
-		*storage.NewPath(item[string(TempPath)].(*types.AttributeValueMemberS).Value),
+		storage.NewPath(item[string(TablePath)].(*types.AttributeValueMemberS).Value),
+		storage.NewPath(item[string(FileName)].(*types.AttributeValueMemberS).Value),
+		storage.NewPath(item[string(TempPath)].(*types.AttributeValueMemberS).Value),
 		item[string(Complete)].(*types.AttributeValueMemberS).Value == "true",
->>>>>>> af4a5b45
 		expireTimeAttr,
 	)
 }
 
 // Creates a put item request for an item to be inserted into a DynamoDBLogStore instance
 func (ls *DynamoDBLogStore) createPutItemRequest(entry *logstore.CommitEntry, overwrite bool) (*dynamodb.PutItemInput, error) {
-<<<<<<< HEAD
-	attributes := map[string]types.AttributeValue{TablePathAttr: &types.AttributeValueMemberS{Value: entry.TablePath.Raw}, FileNameAttr: &types.AttributeValueMemberS{Value: entry.FileName.Raw}, TempPathAttr: &types.AttributeValueMemberS{Value: entry.TempPath.Raw}, CompleteAttr: &types.AttributeValueMemberS{Value: *aws.String(strconv.FormatBool(entry.Complete))}}
-
-	if entry.ExpireTime != 0 {
-		attributes[ExpireTimeAttr] = &types.AttributeValueMemberN{Value: *aws.String(fmt.Sprint(entry.ExpireTime))}
-=======
 	attributes := map[string]types.AttributeValue{string(TablePath): &types.AttributeValueMemberS{Value: entry.TablePath.Raw}, string(FileName): &types.AttributeValueMemberS{Value: entry.FileName.Raw}, string(TempPath): &types.AttributeValueMemberS{Value: entry.TempPath.Raw}, string(Complete): &types.AttributeValueMemberS{Value: *aws.String(strconv.FormatBool(entry.Complete))}}
 
 	if entry.ExpireTime != 0 {
 		attributes[string(ExpireTime)] = &types.AttributeValueMemberN{Value: *aws.String(fmt.Sprint(entry.ExpireTime))}
->>>>>>> af4a5b45
 	}
 
 	pir := &dynamodb.PutItemInput{
@@ -356,11 +301,7 @@
 		Item:      attributes}
 
 	if !overwrite {
-<<<<<<< HEAD
-		pir.ConditionExpression = aws.String(fmt.Sprintf("attribute_not_exists(%s)", FileNameAttr))
-=======
 		pir.ConditionExpression = aws.String(fmt.Sprintf("attribute_not_exists(%s)", string(FileName)))
->>>>>>> af4a5b45
 	}
 
 	return pir, nil
