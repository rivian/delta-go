// Copyright 2023 Rivian Automotive, Inc.
// Licensed under the Apache License, Version 2.0 (the “License”);
// you may not use this file except in compliance with the License.
// You may obtain a copy of the License at
//
//	http://www.apache.org/licenses/LICENSE-2.0
//
// Unless required by applicable law or agreed to in writing, software
// distributed under the License is distributed on an “AS IS” BASIS,
// WITHOUT WARRANTIES OR CONDITIONS OF ANY KIND, either express or implied.
// See the License for the specific language governing permissions and
// limitations under the License.
package delta

import (
	"errors"
	"fmt"
	"math"
	"path/filepath"
	"regexp"
	"sort"
	"strconv"
	"strings"
	"time"

	"github.com/google/uuid"
	"github.com/rivian/delta-go/lock"
	"github.com/rivian/delta-go/logstore"
	"github.com/rivian/delta-go/state"
	"github.com/rivian/delta-go/storage"
	log "github.com/sirupsen/logrus"
	"golang.org/x/exp/constraints"
	"golang.org/x/exp/maps"
)

const (
	clientVersion             = "alpha-0.0.0"
	maxReaderVersionSupported = 1
	maxWriterVersionSupported = 1
)

var (
	ErrExceededCommitRetryAttempts error = errors.New("exceeded commit retry attempts")
	ErrNotATable                   error = errors.New("not a table")
	ErrInvalidVersion              error = errors.New("invalid version")
	ErrUnableToLoadVersion         error = errors.New("unable to load specified version")
	ErrLockFailed                  error = errors.New("lock failed unexpectedly without an error")
	ErrNotImplemented              error = errors.New("not implemented")
	ErrUnsupportedReaderVersion    error = errors.New("reader version is unsupported")
	ErrUnsupportedWriterVersion    error = errors.New("writer version is unsupported")
)

var (
	commitFileRegex         *regexp.Regexp = regexp.MustCompile(`^(\d{20}).json$`)
	checkpointRegex         *regexp.Regexp = regexp.MustCompile(`^(\d{20})\.checkpoint\.parquet$`)
	checkpointPartsRegex    *regexp.Regexp = regexp.MustCompile(`^(\d{20})\.checkpoint\.(\d{10})\.(\d{10})\.parquet$`)
	commitOrCheckpointRegex *regexp.Regexp = regexp.MustCompile(`^(\d{20})\.((json$)|(checkpoint\.parquet$)|(checkpoint\.(\d{10})\.(\d{10})\.parquet$))`)
)

type Table struct {
	// The state of the table as of the most recent loaded Delta log entry.
	State TableState
	// The remote store of the state of the table as of the most recent loaded Delta log entry.
	StateStore state.StateStore
	// object store to access log and data files
	Store storage.ObjectStore
	// Locking client to ensure optimistic locked commits from distributed workers
	LockClient lock.Locker
	// file metadata for latest checkpoint
	LastCheckPoint *CheckPoint
	// table versions associated with timestamps
	VersionTimestamp map[int64]time.Time
	// Log store which provides multi-cluster write support
	LogStore logstore.LogStore
}

// Create a new Table struct without loading any data from backing storage.
//
// NOTE: This is for advanced users. If you don't know why you need to use this method, please
// call one of the `open_table` helper methods instead.
func NewTable(store storage.ObjectStore, lock lock.Locker, stateStore state.StateStore) *Table {
	table := new(Table)
	table.Store = store
	table.StateStore = stateStore
	table.LockClient = lock
	table.LastCheckPoint = nil
	table.State = *NewTableState(-1)
	return table
}

func NewTableWithLogStore(store storage.ObjectStore, lock lock.Locker, logStore logstore.LogStore) *Table {
	t := new(Table)
	t.State = *NewTableState(-1)
	t.Store = store
	t.LockClient = lock
	t.LastCheckPoint = nil
	t.LogStore = logStore

	return t
}

// Creates a new Transaction for the Table.
// The transaction holds a mutable reference to the Table, preventing other references
// until the transaction is dropped.
<<<<<<< HEAD
func (table *Table) CreateTransaction(opts TransactionOptions) *Transaction {
	return NewTransaction(table, opts)
=======
func (t *Table) CreateTransaction(opts TransactionOptions) *transaction {
	opts.setOptionsDefaults()

	transaction := new(transaction)
	transaction.Table = t
	transaction.options = opts

	return transaction
}

// setOptionsDefaults sets the default transaction options.
func (o *TransactionOptions) setOptionsDefaults() {
	if o.MaxRetryCommitAttempts == 0 {
		o.MaxRetryCommitAttempts = defaultMaxRetryCommitAttempts
	}
	if o.MaxRetryReadAttempts == 0 {
		o.MaxRetryReadAttempts = defaultMaxReadAttempts
	}
	if o.MaxRetryWriteAttempts == 0 {
		o.MaxRetryWriteAttempts = defaultMaxWriteAttempts
	}
	if o.RetryCommitAttemptsBeforeLoadingTable == 0 {
		o.RetryCommitAttemptsBeforeLoadingTable = defaultRetryCommitAttemptsBeforeLoadingTable
	}
	if o.MaxRetryLogFixAttempts == 0 {
		o.MaxRetryLogFixAttempts = defaultMaxRetryLogFixAttempts
	}
>>>>>>> 6dd6b4af
}

// / Return the uri of commit version.
func CommitURIFromVersion(version int64) storage.Path {
	str := fmt.Sprintf("%020d.json", version)
	path := storage.PathFromIter([]string{"_delta_log", str})
	return path
}

// / The base path of commit uri's
func BaseCommitURI() storage.Path {
	return storage.NewPath("_delta_log/")
}

// / Return true if URI is a valid commit filename (not a checkpoint file, and not a temp commit)
func IsValidCommitURI(path storage.Path) bool {
	match := commitFileRegex.MatchString(path.Base())
	return match
}

// IsValidCommitOrCheckpointURI returns true if a URI is a valid commit or checkpoint file name.
// Otherwise, it returns false.
func IsValidCommitOrCheckpointURI(path storage.Path) bool {
	return commitFileRegex.MatchString(path.Base()) || commitOrCheckpointRegex.MatchString(path.Base())
}

// / Return true plus the version if the URI is a valid commit filename
func CommitVersionFromURI(path storage.Path) (bool, int64) {
	groups := commitFileRegex.FindStringSubmatch(path.Base())
	if len(groups) == 2 {
		version, err := strconv.ParseInt(groups[1], 10, 64)
		if err == nil {
			return true, int64(version)
		}
	}
	return false, 0
}

// / Return true plus the version if the URI is a valid commit or checkpoint filename
func CommitOrCheckpointVersionFromURI(path storage.Path) (bool, int64) {
	groups := commitOrCheckpointRegex.FindStringSubmatch(path.Base())
	if groups != nil {
		version, err := strconv.ParseInt(groups[1], 10, 64)
		if err == nil {
			return true, int64(version)
		}
	}
	return false, 0
}

// / Create a Table with version 0 given the provided MetaData, Protocol, and CommitInfo
// / Note that if the protocol MinReaderVersion or MinWriterVersion is too high, the table will be created
// / and then an error will be returned
func (t *Table) Create(metadata TableMetaData, protocol Protocol, commitInfo CommitInfo, addActions []Add) error {
	meta := metadata.toMetaData()

	// delta-go commit info will include the delta-go version and timestamp as of now
	enrichedCommitInfo := maps.Clone(commitInfo)
	enrichedCommitInfo["clientVersion"] = fmt.Sprintf("delta-go.%s", clientVersion)
	enrichedCommitInfo["timestamp"] = time.Now().UnixMilli()

	actions := []Action{
		enrichedCommitInfo,
		protocol,
		meta,
	}

	for _, add := range addActions {
		actions = append(actions, add)
	}

	var version int64
	var err error

	transaction := t.CreateTransaction(NewTransactionOptions())
	transaction.AddActions(actions)

	if t.LogStore != nil {
		version, err = transaction.CommitLogStore()
		if err != nil {
			return err
		}
	} else {
		preparedCommit, err := transaction.prepareCommit()
		if err != nil {
			return err
		}
		//Set StateStore Version=-1 synced with the table State Version
		zeroState := state.CommitState{
			Version: t.State.Version,
		}
		transaction.Table.StateStore.Put(zeroState)
		err = transaction.tryCommit(&preparedCommit)
		if err != nil {
			return err
		}

		version = t.State.Version
	}

	// Merge state from new commit version
	newState, err := NewTableStateFromCommit(t, version)
	if err != nil {
		return err
	}
	t.State.merge(newState, 150000, nil, false)

	// If either version is too high, we return an error, but we still create the table first
	if protocol.MinReaderVersion > maxReaderVersionSupported {
		err = ErrUnsupportedReaderVersion
	}
	if protocol.MinWriterVersion > maxWriterVersionSupported {
		err = errors.Join(err, ErrUnsupportedWriterVersion)
	}

	return err
}

// / Exists checks if a Table with version 0 exists in the object store.
func (t *Table) Exists() (bool, error) {
	path := CommitURIFromVersion(0)

	meta, err := t.Store.Head(path)
	if errors.Is(err, storage.ErrObjectDoesNotExist) {
		// Fallback: check for other variants of the version
		logIterator := storage.NewListIterator(BaseCommitURI(), t.Store)
		for {
			meta, err := logIterator.Next()
			if errors.Is(err, storage.ErrObjectDoesNotExist) {
				break
			}
			if err != nil {
				return false, err
			}
			isCommitOrCheckpoint, _ := CommitOrCheckpointVersionFromURI(meta.Location)
			if isCommitOrCheckpoint {
				return true, nil
			}
		}
		return false, nil
	}

	// Object should have size
	if meta.Size > 0 {
		return true, nil
	}

	// other errors --> object does not exist
	if err != nil {
		return false, err
	}

	// no errors -> assume object exists
	return true, nil
}

// / Read a commit log and return the actions from the log
func (t *Table) ReadCommitVersion(version int64) ([]Action, error) {
	path := CommitURIFromVersion(version)
	transaction := t.CreateTransaction(NewTransactionOptions())
	return transaction.ReadActions(path)
}

// LatestVersion gets the latest version of a table.
func (t *Table) LatestVersion() (int64, error) {
	var (
		minVersion int64
		path       = lastCheckpointPath()
		bytes, err = t.Store.Get(path)
		objects    *storage.ListResult
	)
	if errors.Is(err, storage.ErrObjectDoesNotExist) {
		for {
			o, err := t.Store.List(storage.NewPath("_delta_log"), objects)
			if err != nil {
				return -1, fmt.Errorf("list Delta log: %w", err)
			}
			objects = &o

			found, v := findValidCommitOrCheckpointURI(objects.Objects)
			if !found {
				if objects.NextToken == "" {
					return -1, ErrNotATable
				}
				continue
			}
			minVersion = v
			break
		}
	} else {
		if checkpoint, err := checkpointFromBytes(bytes); err != nil {
			return -1, fmt.Errorf("checkpoint from bytes: %v", err)
		} else {
			minVersion = checkpoint.Version
		}
	}

	var (
		maxVersion int64 = minVersion + 1
		count      float64
	)
	for {
		if _, err = t.Store.Head(CommitURIFromVersion(maxVersion)); errors.Is(err, storage.ErrObjectDoesNotExist) {
			break
		} else {
			count++
			minVersion = maxVersion
			maxVersion += int64(math.Pow(count, 2))
		}
	}

	var (
		latestVersion int64
		currErr       error
		nextErr       error
	)
	for minVersion <= maxVersion {
		latestVersion = (minVersion + maxVersion) / 2

		_, currErr = t.Store.Head(CommitURIFromVersion(latestVersion))
		_, nextErr = t.Store.Head(CommitURIFromVersion(latestVersion + 1))

		if currErr == nil && nextErr != nil {
			break
		} else if currErr != nil {
			maxVersion = latestVersion - 1
		} else {
			minVersion = latestVersion + 1
		}
	}
	return latestVersion, nil
}

func findValidCommitOrCheckpointURI(metadata []storage.ObjectMeta) (bool, int64) {
	for _, m := range metadata {
		if IsValidCommitOrCheckpointURI(m.Location) {
			parsed, version := CommitVersionFromURI(m.Location)
			if !parsed {
				continue
			}
			return true, version
		}
	}

	return false, -1
}

// syncStateStore syncs the table's state store with its latest version.
func (t *Table) syncStateStore() (err error) {
	locked, err := t.LockClient.TryLock()
	if err != nil {
		return fmt.Errorf("acquire lock: %w", err)
	}
	defer func() {
		// Defer the unlock and overwrite any errors if the unlock fails.
		if unlockErr := t.LockClient.Unlock(); unlockErr != nil {
			err = fmt.Errorf("release lock: %w", unlockErr)
		}
	}()

	if locked {
		version, err := t.LatestVersion()
		if err != nil {
			return fmt.Errorf("get latest version: %w", err)
		}

		state := state.CommitState{
			Version: version,
		}
		if err := t.StateStore.Put(state); err != nil {
			return fmt.Errorf("put state: %w", err)
		}
	}

	return nil
}

// Load loads the table state using the given configuration
func (t *Table) Load(config *OptimizeCheckpointConfiguration) error {
	return t.LoadVersionWithConfiguration(nil, config)
}

// LoadVersion loads the table state at the specified version using default configuration options
func (t *Table) LoadVersion(version *int64) error {
	return t.LoadVersionWithConfiguration(version, nil)
}

// LoadVersionWithConfiguration loads the table state at the specified version using the given configuration
func (t *Table) LoadVersionWithConfiguration(version *int64, config *OptimizeCheckpointConfiguration) error {
	return t.loadVersionWithConfiguration(version, config, true)
}

func (t *Table) loadVersionWithConfiguration(version *int64, config *OptimizeCheckpointConfiguration, cleanupWorkingStorage bool) error {
	t.LastCheckPoint = nil
	t.State = *NewTableState(-1)
	err := setupOnDiskOptimization(config, &t.State, 0)
	if err != nil {
		return err
	}
	if cleanupWorkingStorage && t.State.onDiskOptimization {
		defer config.WorkingStore.DeleteFolder(config.WorkingFolder)
	}
	var checkpointLoadError error
	if version != nil {
		commitURI := CommitURIFromVersion(*version)
		_, err := t.Store.Head(commitURI)
		if errors.Is(err, storage.ErrObjectDoesNotExist) {
			return ErrInvalidVersion
		}
		if err != nil {
			return err
		}
	}
	checkpoints, allReturned, err := t.findLatestCheckpointsForVersion(version)
	if err != nil {
		return err
	}

	// Attempt to load the most recent checkpoint; fall back as needed
	for {
		if len(checkpoints) == 0 {
			break
		}

		// Checkpoints are sorted ascending
		checkpointIndex := len(checkpoints) - 1
		err = t.restoreCheckpoint(&checkpoints[checkpointIndex], config)
		if err == nil {
			// We successfully loaded a checkpoint
			checkpointLoadError = nil
			break
		} else {
			// Store the checkpoint load error for later in case we can't recover
			checkpointLoadError = err
		}

		if allReturned {
			// Pop the last checkpoint
			checkpoints = checkpoints[:checkpointIndex]
		} else {
			// We didn't retrieve all checkpoints, so look for any earlier than the one that just failed
			prevVersion := checkpoints[checkpointIndex].Version - 1
			if prevVersion > 0 {
				checkpoints, allReturned, err = t.findLatestCheckpointsForVersion(&prevVersion)
				if err != nil {
					return err
				}
			} else {
				break
			}
		}
	}

	err = t.updateIncremental(version, config)
	if err != nil {
		// If we happened to get both a checkpoint read error and an incremental load error, it may be helpful to return both
		return errors.Join(err, checkpointLoadError)
	}
	// If there was no error but we failed to load the specified version, return error indicating that
	if version != nil && t.State.Version != *version {
		return errors.Join(ErrUnableToLoadVersion, checkpointLoadError)
	}
	return nil
}

// / Find the most recent checkpoint(s) at or before the given version
// / If we are returning all checkpoints at or before the version, allReturned will be true, otherwise it will be false
// / If we are able to use the _last_checkpoint to retrieve the checkpoint then we will just return that one, and set allReturned to false
// / If we need to search through the directory for checkpoints, then allReturned will be true if the listing is ordered and false otherwise
func (t *Table) findLatestCheckpointsForVersion(version *int64) (checkpoints []CheckPoint, allReturned bool, err error) {
	// First check if _last_checkpoint exists and is prior to the desired version
	var errReadingLastCheckpoint error
	path := lastCheckpointPath()
	lastCheckpointBytes, err := t.Store.Get(path)
	if err == nil {
		checkpoint, err := checkpointFromBytes(lastCheckpointBytes)
		if err != nil {
			// If we were unable to read the _last_checkpoint file, do not return immediately - search for any checkpoint file to try to recover
			// Save the error to return if we don't find a fallback checkpoint
			errReadingLastCheckpoint = err
		} else {
			if version == nil || checkpoint.Version <= *version {
				return []CheckPoint{*checkpoint}, false, nil
			}
		}
	} else if !errors.Is(err, storage.ErrObjectDoesNotExist) {
		return nil, false, err
	}

	logIterator := storage.NewListIterator(BaseCommitURI(), t.Store)

	foundCheckpoints := make([]CheckPoint, 0, 20)
	listResultsAreOrdered := t.Store.IsListOrdered()

	for {
		meta, err := logIterator.Next()

		if errors.Is(err, storage.ErrObjectDoesNotExist) {
			break
		}
		if err != nil {
			return nil, false, err
		}
		checkpoint, _, err := checkpointInfoFromURI(storage.NewPath(meta.Location.Raw))
		if err != nil {
			return nil, false, err
		}
		if checkpoint != nil {
			if version != nil && checkpoint.Version > *version {
				// If list results are returned in order, and our search has passed the max version, stop looking
				if listResultsAreOrdered {
					break
				}
				continue
			}
			// For multi-part checkpoint, verify that all parts are present before using it
			isCompleteCheckpoint := true
			if checkpoint.Parts != nil {
				isCompleteCheckpoint, err = DoesCheckpointVersionExist(t.Store, checkpoint.Version, true)
				if err != nil {
					return nil, false, err
				}
			}
			if !isCompleteCheckpoint {
				continue
			}
			// This checkpoint is valid so save it
			foundCheckpoints = append(foundCheckpoints, *checkpoint)
		}

		// Finally, if list results are ordered, check if this is a regular commit and the version is greater
		// than the max version
		if listResultsAreOrdered && version != nil {
			isCommit, checkpointVersion := CommitVersionFromURI(meta.Location)
			if isCommit && checkpointVersion > *version {
				break
			}
		}

	}

	if len(foundCheckpoints) == 0 && errReadingLastCheckpoint != nil {
		// Here, if we had an error reading the _last_checkpoint file and we did not subsequently find an appropriate
		// checkpoint file, return the earlier error
		return nil, false, errReadingLastCheckpoint
	}

	// If list results were ordered, then found checkpoints are already ordered.  Otherwise sort them.
	if !listResultsAreOrdered {
		sort.Slice(foundCheckpoints, func(i, j int) bool {
			return foundCheckpoints[i].Version < foundCheckpoints[j].Version
		})
	}
	return foundCheckpoints, true, nil
}

// GetCheckpointDataPaths returns the expected file path(s) for the given checkpoint Parquet files
// If it is a multi-part checkpoint then there will be one path for each part
func (t *Table) GetCheckpointDataPaths(checkpoint *CheckPoint) []storage.Path {
	paths := make([]storage.Path, 0, 10)
	prefix := fmt.Sprintf("%020d", checkpoint.Version)
	if checkpoint.Parts == nil {
		paths = append(paths, storage.PathFromIter([]string{"_delta_log", prefix + ".checkpoint.parquet"}))
	} else {
		for i := int32(0); i < *checkpoint.Parts; i++ {
			part := fmt.Sprintf("%s.checkpoint.%010d.%010d.parquet", prefix, i+1, *checkpoint.Parts)
			paths = append(paths, storage.PathFromIter([]string{"_delta_log", part}))
		}
	}
	return paths
}

// Update the table state from the given checkpoint
func (t *Table) restoreCheckpoint(checkpoint *CheckPoint, config *OptimizeCheckpointConfiguration) error {
	state, err := stateFromCheckpoint(t, checkpoint, config)
	if err != nil {
		return err
	}
	t.State = *state
	return nil
}

// Updates the Table to the latest version by incrementally applying newer versions.
// It assumes that the table is already updated to the current version `self.version`.
// This function does not look for checkpoints
func (t *Table) updateIncremental(maxVersion *int64, config *OptimizeCheckpointConfiguration) error {
	for {
		if maxVersion != nil && t.State.Version == *maxVersion {
			break
		}

		nextCommitVersion, nextCommitActions, noMoreCommits, err := t.nextCommitDetails()
		if err != nil {
			return err
		}
		if noMoreCommits {
			break
		}
		newState, err := NewTableStateFromActions(nextCommitActions, nextCommitVersion)
		if err != nil {
			return err
		}
		// TODO configuration option for max rows per part? It is only used for on disk optimization.
		err = t.State.merge(newState, 150000, config, false)
		if err != nil {
			return err
		}
	}

	if t.State.Version == -1 {
		return ErrInvalidVersion
	}
	if t.State.onDiskOptimization {
		// We need to do one final "merge" to resolve any remaining adds/removes in our buffer
		err := t.State.merge(nil, 150000, config, true)
		if err != nil {
			return err
		}
	}
	return nil
}

// / Get the actions inside the next commit log if it exists and return the next commit's version and its actions
// / If the next commit doesn't exist, returns false in the third return parameter
func (t *Table) nextCommitDetails() (int64, []Action, bool, error) {
	nextVersion := t.State.Version + 1
	nextCommitURI := CommitURIFromVersion(nextVersion)
	noMoreCommits := false
	transaction := t.CreateTransaction(NewTransactionOptions())
	actions, err := transaction.ReadActions(nextCommitURI)
	if err != nil {
		noMoreCommits = true
		err = nil
	}
	return nextVersion, actions, noMoreCommits, err
}

// CreateCheckpoint creates a checkpoint for this table at the given version
// The existing table state will not be used or modified; a new table instance will be opened at the checkpoint version
// Returns whether the checkpoint was created and any error
// If the lock cannot be obtained, does not retry
func (t *Table) CreateCheckpoint(checkpointLock lock.Locker, checkpointConfiguration *CheckpointConfiguration, version int64) (bool, error) {
	return CreateCheckpoint(t.Store, checkpointLock, checkpointConfiguration, version)
}

// CreateCheckpoint creates a checkpoint for a table located at the store for the given version
// If expired log cleanup is enabled on this table, then after a successful checkpoint, run the cleanup to delete expired logs
// Returns whether the checkpoint was created and any error
// If the lock cannot be obtained, does not retry - if other processes are checkpointing there's no need to duplicate the effort
func CreateCheckpoint(store storage.ObjectStore, checkpointLock lock.Locker, checkpointConfiguration *CheckpointConfiguration, version int64) (checkpointed bool, err error) {
	// The table doesn't need a commit lock or state store as we are not going to perform any commits
	table, err := openTableWithVersionAndConfiguration(store, nil, nil, version, &checkpointConfiguration.ReadWriteConfiguration, false)
	if err != nil {
		// If the UnsafeIgnoreUnsupportedReaderWriterVersionErrors option is true, we can ignore unsupported version errors
		isUnsupportedVersionError := errors.Is(err, ErrUnsupportedReaderVersion) || errors.Is(err, ErrUnsupportedWriterVersion)
		if !(isUnsupportedVersionError && checkpointConfiguration.UnsafeIgnoreUnsupportedReaderWriterVersionErrors) {
			return false, err
		}
	}
	if table.State.onDiskOptimization {
		defer checkpointConfiguration.ReadWriteConfiguration.WorkingStore.DeleteFolder(checkpointConfiguration.ReadWriteConfiguration.WorkingFolder)
	}
	locked, err := checkpointLock.TryLock()
	if err != nil {
		return false, err
	}
	if !locked {
		// This is unexpected
		return false, ErrLockFailed
	}
	defer func() {
		// Defer the unlock and overwrite any errors if unlock fails
		if unlockErr := checkpointLock.Unlock(); unlockErr != nil {
			log.Debugf("delta-go: Unlock attempt failed. %v", unlockErr)
			err = unlockErr
		}
	}()
	err = createCheckpointFor(&table.State, table.Store, checkpointConfiguration)
	if err != nil {
		return false, err
	}
	if table.State.ExperimentalEnableExpiredLogCleanup && !checkpointConfiguration.DisableCleanup {
		err = validateCheckpointAndCleanup(table, table.Store, version)
		if err != nil {
			return true, err
		}
	}
	return true, err
}

// / Cleanup expired logs before the given checkpoint version, after confirming there is a readable checkpoint
func validateCheckpointAndCleanup(table *Table, store storage.ObjectStore, checkpointVersion int64) error {
	// First confirm there is a valid checkpoint at the given version
	checkpoints, _, err := table.findLatestCheckpointsForVersion(&checkpointVersion)
	if err != nil {
		return err
	}
	if len(checkpoints) == 0 || checkpoints[len(checkpoints)-1].Version != checkpointVersion {
		return ErrReadingCheckpoint
	}
	checkpoint := checkpoints[len(checkpoints)-1]
	err = table.restoreCheckpoint(&checkpoint, nil)
	if err != nil {
		return err
	}
	if table.State.Version != checkpointVersion {
		return ErrReadingCheckpoint
	}

	// Now remove expired logs before the checkpoint
	_, err = removeExpiredLogsAndCheckpoints(checkpointVersion, time.Now().Add(-table.State.LogRetention), store)
	return err
}

// Delta table metadata
type TableMetaData struct {
	// Unique identifier for this table
	Id uuid.UUID
	/// User-provided identifier for this table
	Name string
	/// User-provided description for this table
	Description string
	/// Specification of the encoding for the files stored in the table
	Format Format
	/// Schema of the table
	Schema Schema
	/// An array containing the names of columns by which the data should be partitioned
	PartitionColumns []string
	/// The time when this metadata action is created, in milliseconds since the Unix epoch
	CreatedTime time.Time
	/// table properties
	Configuration map[string]string
}

// / Create metadata for a Table from scratch
func NewTableMetaData(name string, description string, format Format, schema Schema, partitionColumns []string, configuration map[string]string) *TableMetaData {
	// Reference implementation uses uuid v4 to create GUID:
	// https://github.com/delta-io/delta/blob/master/core/src/main/scala/org/apache/spark/sql/delta/actions/actions.scala#L350
	metaData := new(TableMetaData)
	metaData.Id = uuid.New()
	metaData.Name = name
	metaData.Description = description
	metaData.Format = format
	metaData.Schema = schema
	metaData.PartitionColumns = partitionColumns
	metaData.CreatedTime = time.Now()
	metaData.Configuration = configuration
	return metaData

}

// toMetaData converts a TableMetaData instance to a MetaData instance.
func (md *TableMetaData) toMetaData() MetaData {
	createdTime := md.CreatedTime.UnixMilli()
	metadata := MetaData{
		Id:               md.Id,
		IdAsString:       md.Id.String(),
		Name:             &md.Name,
		Description:      &md.Description,
		Format:           md.Format,
		SchemaString:     string(md.Schema.Json()),
		PartitionColumns: md.PartitionColumns,
		CreatedTime:      &createdTime,
		Configuration:    md.Configuration,
	}
	return metadata
}

// / Object representing a Delta transaction.
// / Clients that do not need to mutate action content in case a transaction conflict is encountered
// / may use the `commit` method and rely on optimistic concurrency to determine the
// / appropriate Delta version number for a commit. A good example of this type of client is an
// / append only client that does not need to maintain transaction state with external systems.
// / Clients that may need to do conflict resolution if the Delta version changes should use
// / the `prepare_commit` and `try_commit_transaction` methods and manage the Delta version
// / themselves so that they can resolve data conflicts that may occur between Delta versions.
// /
// / Please not that in case of non-retryable error the temporary commit file such as
// / `_delta_log/_commit_<uuid>.json` will orphaned in storage.
type transaction struct {
	Table       *Table
	Actions     []Action
	Operation   Operation
	AppMetadata map[string]any
<<<<<<< HEAD
	Options     TransactionOptions
=======
	options     TransactionOptions
>>>>>>> 6dd6b4af
}

// ReadActions gets actions from a file.
//
// With many concurrent readers/writers, there's a chance that concurrent recovery
// operations occur on the same file, i.e. the same temp file T(N) is copied into the
// target N.json file more than once. Though data loss will *NOT* occur, readers of N.json
// may receive an error from S3 as the ETag of N.json was changed. This is safe to
// retry, so we do so here.
<<<<<<< HEAD
func (transaction *Transaction) ReadActions(path storage.Path) ([]Action, error) {
	var (
		entry   []byte
		err     error
		attempt = 0
	)
	for {
		if attempt >= int(transaction.Options.MaxRetryReadAttempts) {
			return nil, fmt.Errorf("failed to get actions after %d attempts: %v", transaction.Options.MaxRetryReadAttempts, err)
		}

		entry, err = transaction.Table.Store.Get(path)
=======
func (t *transaction) ReadActions(path storage.Path) ([]Action, error) {
	attempt := 0
	for {
		if attempt >= int(t.options.MaxRetryReadAttempts) {
			return nil, fmt.Errorf("failed to get actions after %d attempts", t.options.MaxRetryReadAttempts)
		}

		entry, err := t.Table.Store.Get(path)
>>>>>>> 6dd6b4af
		if err != nil {
			attempt++
			log.Debugf("delta-go: Attempt number %d: failed to get log entry. %v", attempt, err)
			continue
		}

		actions, err := ActionsFromLogEntries(entry)
		if err != nil {
			attempt++
			log.Debugf("delta-go: Attempt number %d: failed to get actions from log entry. %v", attempt, err)
			continue
		}

		return actions, nil
	}
}

// CommitLogStore writes actions to a file with or without overwrite as indicated.
// An error is thrown if the file already exists and overwriting is disabled.
//
// If overwriting is enabled, then write normally without any interaction with a log store.
// Otherwise, to commit for Delta version N:
// - Step 0: Fail if N.json already exists in the file system.
// - Step 1: Ensure that N-1.json exists. If not, perform a recovery.
// - Step 2: PREPARE the commit.
//   - Write the actions into temp file T(N).
//   - Write uncompleted commit entry E(N, T(N)) with mutual exclusion to the log store.
//
// - Step 3: COMMIT the commit to the Delta log.
//   - Copy T(N) into N.json.
//
// - Step 4: ACKNOWLEDGE the commit.
//   - Overwrite and complete commit entry E in the log store.
<<<<<<< HEAD
func (transaction *Transaction) CommitLogStore() (int64, error) {
	var (
		version int64
		err     error
		attempt = 0
	)
	for {
		if attempt >= int(transaction.Options.MaxRetryWriteAttempts) {
			return -1, fmt.Errorf("failed to commit with log store after %d attempts: %v", transaction.Options.MaxRetryWriteAttempts, err)
		}

		version, err = transaction.tryCommitLogStore()
=======
func (t *transaction) CommitLogStore() (int64, error) {
	attempt := 0
	for {
		if attempt >= int(t.options.MaxRetryWriteAttempts) {
			return -1, fmt.Errorf("failed to commit with log store after %d attempts", t.options.MaxRetryWriteAttempts)
		}

		version, err := t.tryCommitLogStore()
>>>>>>> 6dd6b4af
		if err != nil {
			attempt++
			log.Debugf("delta-go: Attempt number %d: failed to commit with log store. %v", attempt, err)
			continue
		}

		return version, nil
	}
}

func (t *transaction) tryCommitLogStore() (version int64, err error) {
	var currURI storage.Path
	prevURI, err := t.Table.LogStore.Latest(t.Table.Store.BaseURI())

	if prevURI != nil {
		parsed, prevVersion := CommitVersionFromURI(prevURI.FileName())
		if !parsed {
			return -1, fmt.Errorf("failed to parse previous version from %s", prevURI.FileName().Raw)
		}

		currURI = CommitURIFromVersion(prevVersion + 1)
	} else {
		if version, err := t.Table.LatestVersion(); err != nil {
			currURI = CommitURIFromVersion(0)
		} else {
			uri := CommitURIFromVersion(version).Raw
			fileName := storage.NewPath(strings.Split(uri, "_delta_log/")[1])
			seconds := t.Table.LogStore.ExpirationDelaySeconds()

			entry, err := logstore.New(t.Table.Store.BaseURI(), fileName,
				storage.NewPath("") /* tempPath */, true /* isComplete */, uint64(time.Now().Unix())+seconds)
			if err != nil {
				return -1, fmt.Errorf("create first commit entry: %v", err)
			}

			if err := t.Table.LogStore.Put(entry, t.Table.Store.SupportsAtomicPutIfAbsent()); err != nil {
				return -1, fmt.Errorf("put first commit entry: %v", err)
			}
			log.Debugf("delta-go: Put completed commit entry for table path %s and file name %s in the empty log store.",
				t.Table.Store.BaseURI(), fileName)

			currURI = CommitURIFromVersion(version + 1)
		}
	}

	t.addCommitInfoIfNotPresent()

	// Prevent concurrent writers from either
	// a) concurrently overwriting N.json if overwriting is enabled
	// b) both checking if N-1.json exists and performing a recovery where they both
	// copy T(N-1) into N-1.json
	//
	// Note that the mutual exclusion on writing into N.json with overwriting disabled from
	// different machines is provided by the log store, not by this lock.
	//
	// Also note that this lock is for N.json, while the lock used during a recovery is for
	// N-1.json. Thus, there is no deadlock.
	lock, err := t.Table.LockClient.NewLock(t.Table.Store.BaseURI().Join(currURI).Raw)
	if err != nil {
		return -1, fmt.Errorf("create lock: %v", err)
	}
	if _, err = lock.TryLock(); err != nil {
		return -1, fmt.Errorf("acquire lock: %v", err)
	}
	defer func() {
		// Defer the unlock and overwrite any errors if the unlock fails.
		if unlockErr := lock.Unlock(); unlockErr != nil {
			err = unlockErr
		}
	}()

	fileName := storage.NewPath(strings.Split(currURI.Raw, "_delta_log/")[1])

	parsed, currVersion := CommitVersionFromURI(currURI)
	if !parsed {
		return -1, fmt.Errorf("failed to parse previous version from %s", currURI.Raw)
	}

	if t.Table.Store.SupportsAtomicPutIfAbsent() {
		t.writeActions(currURI, t.Actions)

		return currVersion, nil
	} else {
		// Step 0: Fail if N.json already exists in the file system and overwriting is disabled.
		if _, err = t.Table.Store.Head(currURI); err == nil {
			return -1, errors.New("current version already exists")
		}
	}

	// Step 1: Ensure that N-1.json exists.
	if currVersion > 0 {
		prevFileName := storage.NewPath(strings.Split(CommitURIFromVersion(currVersion-1).Raw, "_delta_log/")[1])

		if prevEntry, err := t.Table.LogStore.Get(t.Table.Store.BaseURI(), prevFileName); err != nil {
			return -1, fmt.Errorf("get previous commit: %v", err)
		} else if !prevEntry.IsComplete() {
			if err := t.fixLog(prevEntry); err != nil {
				return -1, fmt.Errorf("fix Delta log: %v", err)
			}
		}
	} else {
		if entry, err := t.Table.LogStore.Get(t.Table.Store.BaseURI(), fileName); err == nil {
			if _, err := t.Table.Store.Head(currURI); entry.IsComplete() && err != nil {
				return -1, fmt.Errorf("old entries for table %s still in log store", t.Table.Store.BaseURI())
			}
		}
	}

	// Step 2: PREPARE the commit.
	tempPath, err := t.createTempPath(fileName)
	if err != nil {
		return -1, fmt.Errorf("create temp path: %v", err)
	}
	relativeTempPath := storage.NewPath("_delta_log").Join(tempPath)

	entry, err := logstore.New(t.Table.Store.BaseURI(), fileName, tempPath, false /* isComplete */, 0 /* expirationTime */)
	if err != nil {
		return -1, fmt.Errorf("create commit entry: %v", err)
	}

	if err := t.writeActions(relativeTempPath, t.Actions); err != nil {
		return -1, fmt.Errorf("write actions: %v", err)
	}

	// Step 2.2: Create uncompleted commit entry E(N, T(N)).
	if err := t.Table.LogStore.Put(entry, t.Table.Store.SupportsAtomicPutIfAbsent()); err != nil {
		return -1, fmt.Errorf("put uncompleted commit entry: %v", err)
	}

	// Step 3: COMMIT the commit to the Delta log.
	//         Copy T(N) -> N.json with overwriting disabled.
	if err := t.copyTempFile(relativeTempPath, currURI); err != nil {
		return -1, fmt.Errorf("copy temp file to N.json: %v", err)
	}

	// Step 4: ACKNOWLEDGE the commit.
	if err := t.complete(entry); err != nil {
		return -1, fmt.Errorf("acknowledge commit: %v", err)
	}

	return currVersion, nil
}

func (t *transaction) complete(entry *logstore.CommitEntry) error {
	seconds := t.Table.LogStore.ExpirationDelaySeconds()
	entry, err := entry.Complete(seconds)
	if err != nil {
		return fmt.Errorf("complete commit entry: %v", err)
	}

	if err := t.Table.LogStore.Put(entry, true); err != nil {
		return fmt.Errorf("put completed commit entry: %v", err)
	}

	return nil
}

func (t *transaction) copyTempFile(src storage.Path, dst storage.Path) error {
	return t.Table.Store.RenameIfNotExists(src, dst)
}

func (t *transaction) createTempPath(path storage.Path) (storage.Path, error) {
	return storage.NewPath(fmt.Sprintf(".tmp/%s.%s", path.Raw, uuid.New().String())), nil
}

func (t *transaction) fixLog(entry *logstore.CommitEntry) (err error) {
	if entry.IsComplete() {
		return nil
	}

	filePath, err := entry.AbsoluteFilePath()
	if err != nil {
		return fmt.Errorf("get absolute file path: %v", err)
	}

	lock, err := t.Table.LockClient.NewLock(filePath.Raw)
	if err != nil {
		return fmt.Errorf("create lock: %v", err)
	}
	if _, err = lock.TryLock(); err != nil {
		return fmt.Errorf("acquire lock: %v", err)
	}
	defer func() {
		// Defer the unlock and overwrite any errors if the unlock fails.
		if unlockErr := lock.Unlock(); err != nil {
			err = unlockErr
		}
	}()

	var (
		attempt = 0
		copied  = false
	)
	for {
<<<<<<< HEAD
		if attempt >= int(t.Options.MaxRetryLogFixAttempts) {
			return fmt.Errorf("failed to fix Delta log after %d attempts: %v", t.Options.MaxRetryLogFixAttempts, err)
=======
		if attempt >= int(t.options.MaxRetryLogFixAttempts) {
			return fmt.Errorf("failed to fix Delta log after %d attempts", t.options.MaxRetryLogFixAttempts)
>>>>>>> 6dd6b4af
		}

		log.Infof("delta-go: Trying to fix %s.", entry.FileName().Raw)

		if _, err = t.Table.Store.Head(filePath); !copied && err != nil {
			tempPath, err := entry.AbsoluteTempPath()
			if err != nil {
				attempt++
				log.Debugf("delta-go: Attempt number %d: failed to get absolute temp path. %v", attempt, err)
				continue
			}

			if err := t.copyTempFile(tempPath, filePath); err != nil {
				attempt++
				log.Debugf("delta-go: Attempt number %d: file %s already copied. %v",
					attempt, entry.FileName().Raw, err)
				copied = true
				continue
			}

			copied = true
		}

		if err := t.complete(entry); err != nil {
			attempt++
			log.Debugf("delta-go: Attempt number %d: failed to complete commit entry. %v", attempt, err)
			continue
		}

		log.Infof("delta-go: Fixed file %s.", entry.FileName().Raw)
		return nil
	}
}

func (t *transaction) writeActions(path storage.Path, actions []Action) error {
	// Serialize all actions that are part of this log entry.
	entry, err := LogEntryFromActions(actions)
	if err != nil {
		return errors.New("failed to serialize actions")
	}

<<<<<<< HEAD
	return transaction.Table.Store.Put(path, entry)
}

// setOptionsDefaults sets the default transaction options.
func (opts *TransactionOptions) setOptionsDefaults() {
	if opts.MaxRetryCommitAttempts == 0 {
		opts.MaxRetryCommitAttempts = defaultMaxRetryCommitAttempts
	}
	if opts.MaxRetryReadAttempts == 0 {
		opts.MaxRetryReadAttempts = defaultMaxRetryCommitAttempts
	}
	if opts.MaxRetryWriteAttempts == 0 {
		opts.MaxRetryWriteAttempts = defaultMaxWriteCommitAttempts
	}
	if opts.RetryCommitAttemptsBeforeLoadingTable == 0 {
		opts.RetryCommitAttemptsBeforeLoadingTable = defaultRetryCommitAttemptsBeforeLoadingTable
	}
	if opts.MaxRetryLogFixAttempts == 0 {
		opts.MaxRetryLogFixAttempts = defaultMaxRetryLogFixAttempts
	}
}

// / Creates a new Delta transaction.
// / Holds a mutable reference to the Delta table to prevent outside mutation while a transaction commit is in progress.
// / Transaction behavior may be customized by passing an instance of `TransactionOptions`.
func NewTransaction(table *Table, opts TransactionOptions) *Transaction {
	opts.setOptionsDefaults()

	transaction := new(Transaction)
	transaction.Table = table
	transaction.Options = opts
	return transaction
=======
	return t.Table.Store.Put(path, entry)
>>>>>>> 6dd6b4af
}

// / Add an arbitrary "action" to the actions associated with this transaction
func (t *transaction) AddAction(action Action) {
	t.Actions = append(t.Actions, action)
}

// / Add an arbitrary number of actions to the actions associated with this transaction
func (t *transaction) AddActions(actions []Action) {
	t.Actions = append(t.Actions, actions...)
}

// addCommitInfoIfNotPresent adds a `commitInfo` action to a transaction's actions if not already present.
func (t *transaction) addCommitInfoIfNotPresent() {
	found := false
	for _, action := range t.Actions {
		switch action.(type) {
		case CommitInfo:
			found = true
		}
	}

	if !found {
		commitInfo := make(CommitInfo)
		commitInfo["timestamp"] = time.Now().UnixMilli()
		commitInfo["clientVersion"] = fmt.Sprintf("delta-go.%s", clientVersion)

		if t.Operation != nil {
			maps.Copy(commitInfo, t.Operation.GetCommitInfo())
		}
		if t.AppMetadata != nil {
			maps.Copy(commitInfo, t.AppMetadata)
		}

		t.AddAction(commitInfo)
	}
}

// SetOperation sets the Delta operation for this transaction.
func (t *transaction) SetOperation(operation Operation) {
	t.Operation = operation
}

// SetAppMetadata sets the app metadata for this transaction.
func (t *transaction) SetAppMetadata(appMetadata map[string]any) {
	t.AppMetadata = appMetadata
}

// Commits the given actions to the Delta log.
// This method will retry the transaction commit based on the value of `max_retry_commit_attempts` set in `TransactionOptions`.
<<<<<<< HEAD
func (transaction *Transaction) Commit() (int64, error) {
	commit, err := transaction.PrepareCommit()
=======
func (t *transaction) Commit() (int64, error) {
	PreparedCommit, err := t.prepareCommit()
>>>>>>> 6dd6b4af
	if err != nil {
		log.Debugf("delta-go: PrepareCommit attempt failed. %v", err)
		return t.Table.State.Version, err
	}

<<<<<<< HEAD
	err = transaction.TryCommitLoop(&commit)
	return transaction.Table.State.Version, err
=======
	err = t.tryCommitLoop(&PreparedCommit)
	return t.Table.State.Version, err
>>>>>>> 6dd6b4af
}

// / Low-level transaction API. Creates a temporary commit file. Once created,
// / the transaction object could be dropped and the actual commit could be executed
// / with `Table.try_commit_transaction`.
func (t *transaction) prepareCommit() (PreparedCommit, error) {
	t.addCommitInfoIfNotPresent()

	// Serialize all actions that are part of this log entry.
	logEntry, err := LogEntryFromActions(t.Actions)
	if err != nil {
		return PreparedCommit{}, nil
	}

	// Write Delta log entry as temporary file to storage. For the actual commit,
	// the temporary file is moved (atomic rename) to the Delta log folder within `commit` function.
	fileName := fmt.Sprintf("_commit_%s.json", uuid.NewString())
	// TODO: Open question, should storagePath use the basePath for the transaction or just hard code the _delta_log path?
	path := storage.Path{Raw: filepath.Join("_delta_log", ".tmp", fileName)}
	commit := PreparedCommit{URI: path}

	err = t.Table.Store.Put(path, logEntry)
	if err != nil {
		return commit, err
	}

	return commit, nil
}

// TryCommitLoop loads metadata from lock containing the latest locked version and tries to obtain the lock and commit for the version + 1 in a loop
<<<<<<< HEAD
func (transaction *Transaction) TryCommitLoop(commit *PreparedCommit) error {
	var (
		err     error
		attempt = 0
	)
	for {
		if attempt > 0 {
			time.Sleep(transaction.Options.RetryWaitDuration)
		}
		if attempt >= int(transaction.Options.MaxRetryCommitAttempts) {
			log.Debugf("delta-go: Transaction attempt failed. Attempts exhausted beyond MaxRetryCommitAttempts of %d so failing.", transaction.Options.MaxRetryCommitAttempts)
			return errors.Join(ErrExceededCommitRetryAttempts, err)
		}

		err = transaction.TryCommit(commit)
		if err == nil {
			return nil
		}

		attempt++
		log.Debugf("delta-go: Attempt number %d: failed to commit. %v", attempt, err)

		// TODO: check if state is higher than current latest version of table by checking n-1
		if attempt%int(transaction.Options.RetryCommitAttemptsBeforeLoadingTable) == 0 {
			// Every 100 attempts, sync the table's state store with its latest version.
			if err := transaction.Table.SyncStateStore(); err != nil {
				log.Debugf("delta-go: Table.SyncStateStore() failed with '%v'.", err)
=======
func (t *transaction) tryCommitLoop(commit *PreparedCommit) error {
	attemptNumber := 0
	for {
		if attemptNumber > 0 {
			time.Sleep(t.options.RetryWaitDuration)
		}
		if attemptNumber > int(t.options.MaxRetryCommitAttempts)+1 {
			log.Debugf("delta-go: Transaction attempt failed. Attempts exhausted beyond max_retry_commit_attempts of %d so failing.", t.options.MaxRetryCommitAttempts)
			return ErrExceededCommitRetryAttempts
		}

		err := t.tryCommit(commit)
		//Reset local state with the version tried in the commit
		//The next attempt should use the max of the remote state and local state, enables local incrimination if the remote state is stuck
		if errors.Is(err, storage.ErrObjectAlreadyExists) || errors.Is(err, lock.ErrLockNotObtained) { //|| errors.Is(err, state.ErrorStateIsEmpty) || errors.Is(err, state.ErrorCanNotReadState) || errors.Is(err, state.ErrorCanNotWriteState) {
			if attemptNumber <= int(t.options.MaxRetryCommitAttempts)+1 {
				attemptNumber += 1
				log.Debugf("delta-go: Transaction attempt failed with '%v'. Incrementing attempt number to %d and retrying.", err, attemptNumber)
				// TODO: check if state is higher then current latest version of table by checking n-1
				if attemptNumber%int(t.options.RetryCommitAttemptsBeforeLoadingTable) == 0 {
					// Every 100 attempts, sync the table's state store with its latest version.
					err := t.Table.syncStateStore()
					if err != nil {
						log.Debugf("delta-go: Table.SyncStateStore() failed with '%v'.", err)
					}
				}
			} else {
				log.Debugf("delta-go: Transaction attempt failed. Attempts exhausted beyond max_retry_commit_attempts of %d so failing.", t.options.MaxRetryCommitAttempts)
				return err
>>>>>>> 6dd6b4af
			}
		}

	}
}

// TryCommitLoop: Loads metadata from lock containing the latest locked version and tries to obtain the lock and commit for the version + 1 in a loop
func (t *transaction) tryCommit(commit *PreparedCommit) (err error) {
	// Step 1) Acquire Lock
	locked, err := t.Table.LockClient.TryLock()
	// Step 5) Always Release Lock
	// defer transaction.Table.LockClient.Unlock()
	defer func() {
		// Defer the unlock and overwrite any errors if unlock fails
		if unlockErr := t.Table.LockClient.Unlock(); unlockErr != nil {
			log.Debugf("delta-go: Unlock attempt failed. %v", unlockErr)
			err = unlockErr
		}
	}()
	if err != nil {
		log.Debugf("delta-go: Lock attempt failed. %v", err)
		return errors.Join(lock.ErrLockNotObtained, err)
	}

	if locked {
		// 2) Lookup the latest prior state
		priorState, err := t.Table.StateStore.Get()
		if err != nil {
			// Failed on state store get, fallback to using the local version
			log.Debugf("delta-go: StateStore Get() attempt failed. %v", err)
			// return max(remoteVersion, version), err
		}

		// 4) Update the state with the latest tried, even in the case that the
		// RenameNotExists was unsuccessful, this ensures that the next try increments the version
		// Take the max of the local state and remote state version in the case that the remote state is not accessible.
		version := max(priorState.Version, t.Table.State.Version) + 1
		t.Table.State.Version = version
		newState := state.CommitState{
			Version: version,
		}
		defer func() {
			if putErr := t.Table.StateStore.Put(newState); putErr != nil {
				log.Debugf("delta-go: StateStore Put() attempt failed. %v", putErr)
				err = putErr
			}
		}()

		// 3) Try to Rename the file
		from := commit.URI
		to := CommitURIFromVersion(version)
<<<<<<< HEAD
		err = transaction.Table.Store.RenameIfNotExists(from, to)
		if errors.Is(err, storage.ErrCopyObject) {
			version = max(priorState.Version, transaction.Table.State.Version)
			transaction.Table.State.Version = version
			newState = state.CommitState{
				Version: version,
			}
		}
		if err != nil && !errors.Is(err, storage.ErrDeleteObject) {
=======
		err = t.Table.Store.RenameIfNotExists(from, to)
		if err != nil {
>>>>>>> 6dd6b4af
			log.Debugf("delta-go: RenameIfNotExists(from=%s, to=%s) attempt failed. %v", from.Raw, to.Raw, err)
			return err
		}
	} else {
		log.Debug("delta-go: Lock not obtained")
		return errors.Join(lock.ErrLockNotObtained, err)
	}
	return nil
}

func max[T constraints.Ordered](a, b T) T {
	if a > b {
		return a
	}
	return b
}

// Holds the uri to prepared commit temporary file created with `Transaction.prepare_commit`.
// Once created, the actual commit could be executed with `Transaction.try_commit`.
type PreparedCommit struct {
	URI storage.Path
}

const (
	defaultMaxRetryCommitAttempts                uint32 = 10000000
	defaultMaxReadAttempts                       uint16 = 3
	defaultMaxWriteAttempts                      uint32 = 10000000
	defaultRetryCommitAttemptsBeforeLoadingTable uint32 = 100
	defaultMaxRetryLogFixAttempts                uint16 = 3
)

// Options for customizing behavior of a `Transaction`
type TransactionOptions struct {
	// number of retry attempts allowed when committing a transaction
	MaxRetryCommitAttempts uint32
	// RetryWaitDuration sets the amount of times between retry's on the transaction
	RetryWaitDuration time.Duration
	// Number of retry attempts allowed when reading actions from a log entry
	MaxRetryReadAttempts uint16
	// Number of retry attempts allowed when writing actions to a log entry
	MaxRetryWriteAttempts uint32
	// number of retry commit attempts before loading the latest version from the table rather
	// than using the state store
	RetryCommitAttemptsBeforeLoadingTable uint32
	// Number of retry attempts allowed when fixing the Delta log
	MaxRetryLogFixAttempts uint16
}

// NewTransactionOptions sets the default transaction options.
func NewTransactionOptions() TransactionOptions {
<<<<<<< HEAD
	return TransactionOptions{MaxRetryCommitAttempts: defaultMaxRetryCommitAttempts, MaxRetryWriteAttempts: defaultMaxWriteCommitAttempts, MaxRetryLogFixAttempts: defaultMaxRetryLogFixAttempts, RetryCommitAttemptsBeforeLoadingTable: defaultRetryCommitAttemptsBeforeLoadingTable}
=======
	return TransactionOptions{MaxRetryCommitAttempts: defaultMaxRetryCommitAttempts, MaxRetryWriteAttempts: defaultMaxWriteAttempts, MaxRetryLogFixAttempts: defaultMaxRetryLogFixAttempts, RetryCommitAttemptsBeforeLoadingTable: defaultRetryCommitAttemptsBeforeLoadingTable}
>>>>>>> 6dd6b4af
}

// OpenTableWithVersion loads the table at this specific version
// If the table reader or writer version is greater than the client supports, the table will still be opened, but an error will also be returned
func OpenTableWithVersion(store storage.ObjectStore, lock lock.Locker, stateStore state.StateStore, version int64) (*Table, error) {
	return OpenTableWithVersionAndConfiguration(store, lock, stateStore, version, nil)
}

// OpenTableWithVersionAndConfiguration loads the table at this specific version using the given configuration for optimization settings
func OpenTableWithVersionAndConfiguration(store storage.ObjectStore, lock lock.Locker, stateStore state.StateStore, version int64, config *OptimizeCheckpointConfiguration) (*Table, error) {
	return openTableWithVersionAndConfiguration(store, lock, stateStore, version, config, true)
}

func openTableWithVersionAndConfiguration(store storage.ObjectStore, lock lock.Locker, stateStore state.StateStore, version int64, config *OptimizeCheckpointConfiguration, cleanupWorkingStorage bool) (*Table, error) {
	table := NewTable(store, lock, stateStore)
	err := table.loadVersionWithConfiguration(&version, config, cleanupWorkingStorage)
	if err != nil {
		return nil, err
	}

	if table.State.MinReaderVersion > maxReaderVersionSupported {
		err = errors.Join(ErrUnsupportedReaderVersion, fmt.Errorf("table minimum reader version %d, max supported reader version %d", table.State.MinReaderVersion, maxReaderVersionSupported))
	}

	if table.State.MinWriterVersion > maxWriterVersionSupported {
		err = errors.Join(err, ErrUnsupportedWriterVersion, fmt.Errorf("table minimum writer version %d, max supported writer version %d", table.State.MinWriterVersion, maxWriterVersionSupported))
	}

	return table, err
}

// OpenTable loads the latest version of the table
// If the table reader or writer version is greater than the client supports, the table will still be opened, but an error will also be returned
func OpenTable(store storage.ObjectStore, lock lock.Locker, stateStore state.StateStore) (*Table, error) {
	return OpenTableWithConfiguration(store, lock, stateStore, nil)
}

// OpenTableWithConfiguration loads the latest version of the table, using the given configuration for optimization settings
func OpenTableWithConfiguration(store storage.ObjectStore, lock lock.Locker, stateStore state.StateStore, config *OptimizeCheckpointConfiguration) (*Table, error) {
	table := NewTable(store, lock, stateStore)
	err := table.LoadVersionWithConfiguration(nil, config)
	if err != nil {
		return nil, err
	}

	if table.State.MinReaderVersion > maxReaderVersionSupported {
		err = ErrUnsupportedReaderVersion
	}

	if table.State.MinWriterVersion > maxWriterVersionSupported {
		err = errors.Join(err, ErrUnsupportedWriterVersion)
	}

	return table, err
}<|MERGE_RESOLUTION|>--- conflicted
+++ resolved
@@ -102,10 +102,6 @@
 // Creates a new Transaction for the Table.
 // The transaction holds a mutable reference to the Table, preventing other references
 // until the transaction is dropped.
-<<<<<<< HEAD
-func (table *Table) CreateTransaction(opts TransactionOptions) *Transaction {
-	return NewTransaction(table, opts)
-=======
 func (t *Table) CreateTransaction(opts TransactionOptions) *transaction {
 	opts.setOptionsDefaults()
 
@@ -133,7 +129,6 @@
 	if o.MaxRetryLogFixAttempts == 0 {
 		o.MaxRetryLogFixAttempts = defaultMaxRetryLogFixAttempts
 	}
->>>>>>> 6dd6b4af
 }
 
 // / Return the uri of commit version.
@@ -818,11 +813,7 @@
 	Actions     []Action
 	Operation   Operation
 	AppMetadata map[string]any
-<<<<<<< HEAD
-	Options     TransactionOptions
-=======
 	options     TransactionOptions
->>>>>>> 6dd6b4af
 }
 
 // ReadActions gets actions from a file.
@@ -832,29 +823,18 @@
 // target N.json file more than once. Though data loss will *NOT* occur, readers of N.json
 // may receive an error from S3 as the ETag of N.json was changed. This is safe to
 // retry, so we do so here.
-<<<<<<< HEAD
-func (transaction *Transaction) ReadActions(path storage.Path) ([]Action, error) {
+func (t *transaction) ReadActions(path storage.Path) ([]Action, error) {
 	var (
 		entry   []byte
 		err     error
 		attempt = 0
 	)
 	for {
-		if attempt >= int(transaction.Options.MaxRetryReadAttempts) {
-			return nil, fmt.Errorf("failed to get actions after %d attempts: %v", transaction.Options.MaxRetryReadAttempts, err)
-		}
-
-		entry, err = transaction.Table.Store.Get(path)
-=======
-func (t *transaction) ReadActions(path storage.Path) ([]Action, error) {
-	attempt := 0
-	for {
 		if attempt >= int(t.options.MaxRetryReadAttempts) {
-			return nil, fmt.Errorf("failed to get actions after %d attempts", t.options.MaxRetryReadAttempts)
-		}
-
-		entry, err := t.Table.Store.Get(path)
->>>>>>> 6dd6b4af
+			return nil, fmt.Errorf("failed to get actions after %d attempts: %v", t.options.MaxRetryReadAttempts, err)
+		}
+
+		entry, err = t.Table.Store.Get(path)
 		if err != nil {
 			attempt++
 			log.Debugf("delta-go: Attempt number %d: failed to get log entry. %v", attempt, err)
@@ -888,29 +868,18 @@
 //
 // - Step 4: ACKNOWLEDGE the commit.
 //   - Overwrite and complete commit entry E in the log store.
-<<<<<<< HEAD
-func (transaction *Transaction) CommitLogStore() (int64, error) {
+func (t *transaction) CommitLogStore() (int64, error) {
 	var (
 		version int64
 		err     error
 		attempt = 0
 	)
 	for {
-		if attempt >= int(transaction.Options.MaxRetryWriteAttempts) {
-			return -1, fmt.Errorf("failed to commit with log store after %d attempts: %v", transaction.Options.MaxRetryWriteAttempts, err)
-		}
-
-		version, err = transaction.tryCommitLogStore()
-=======
-func (t *transaction) CommitLogStore() (int64, error) {
-	attempt := 0
-	for {
 		if attempt >= int(t.options.MaxRetryWriteAttempts) {
-			return -1, fmt.Errorf("failed to commit with log store after %d attempts", t.options.MaxRetryWriteAttempts)
-		}
-
-		version, err := t.tryCommitLogStore()
->>>>>>> 6dd6b4af
+			return -1, fmt.Errorf("failed to commit with log store after %d attempts: %v", t.options.MaxRetryWriteAttempts, err)
+		}
+
+		version, err = t.tryCommitLogStore()
 		if err != nil {
 			attempt++
 			log.Debugf("delta-go: Attempt number %d: failed to commit with log store. %v", attempt, err)
@@ -1105,13 +1074,8 @@
 		copied  = false
 	)
 	for {
-<<<<<<< HEAD
-		if attempt >= int(t.Options.MaxRetryLogFixAttempts) {
-			return fmt.Errorf("failed to fix Delta log after %d attempts: %v", t.Options.MaxRetryLogFixAttempts, err)
-=======
 		if attempt >= int(t.options.MaxRetryLogFixAttempts) {
-			return fmt.Errorf("failed to fix Delta log after %d attempts", t.options.MaxRetryLogFixAttempts)
->>>>>>> 6dd6b4af
+			return fmt.Errorf("failed to fix Delta log after %d attempts: %v", t.options.MaxRetryLogFixAttempts, err)
 		}
 
 		log.Infof("delta-go: Trying to fix %s.", entry.FileName().Raw)
@@ -1153,42 +1117,7 @@
 		return errors.New("failed to serialize actions")
 	}
 
-<<<<<<< HEAD
-	return transaction.Table.Store.Put(path, entry)
-}
-
-// setOptionsDefaults sets the default transaction options.
-func (opts *TransactionOptions) setOptionsDefaults() {
-	if opts.MaxRetryCommitAttempts == 0 {
-		opts.MaxRetryCommitAttempts = defaultMaxRetryCommitAttempts
-	}
-	if opts.MaxRetryReadAttempts == 0 {
-		opts.MaxRetryReadAttempts = defaultMaxRetryCommitAttempts
-	}
-	if opts.MaxRetryWriteAttempts == 0 {
-		opts.MaxRetryWriteAttempts = defaultMaxWriteCommitAttempts
-	}
-	if opts.RetryCommitAttemptsBeforeLoadingTable == 0 {
-		opts.RetryCommitAttemptsBeforeLoadingTable = defaultRetryCommitAttemptsBeforeLoadingTable
-	}
-	if opts.MaxRetryLogFixAttempts == 0 {
-		opts.MaxRetryLogFixAttempts = defaultMaxRetryLogFixAttempts
-	}
-}
-
-// / Creates a new Delta transaction.
-// / Holds a mutable reference to the Delta table to prevent outside mutation while a transaction commit is in progress.
-// / Transaction behavior may be customized by passing an instance of `TransactionOptions`.
-func NewTransaction(table *Table, opts TransactionOptions) *Transaction {
-	opts.setOptionsDefaults()
-
-	transaction := new(Transaction)
-	transaction.Table = table
-	transaction.Options = opts
-	return transaction
-=======
 	return t.Table.Store.Put(path, entry)
->>>>>>> 6dd6b4af
 }
 
 // / Add an arbitrary "action" to the actions associated with this transaction
@@ -1239,25 +1168,15 @@
 
 // Commits the given actions to the Delta log.
 // This method will retry the transaction commit based on the value of `max_retry_commit_attempts` set in `TransactionOptions`.
-<<<<<<< HEAD
-func (transaction *Transaction) Commit() (int64, error) {
-	commit, err := transaction.PrepareCommit()
-=======
 func (t *transaction) Commit() (int64, error) {
 	PreparedCommit, err := t.prepareCommit()
->>>>>>> 6dd6b4af
 	if err != nil {
 		log.Debugf("delta-go: PrepareCommit attempt failed. %v", err)
 		return t.Table.State.Version, err
 	}
 
-<<<<<<< HEAD
-	err = transaction.TryCommitLoop(&commit)
-	return transaction.Table.State.Version, err
-=======
 	err = t.tryCommitLoop(&PreparedCommit)
 	return t.Table.State.Version, err
->>>>>>> 6dd6b4af
 }
 
 // / Low-level transaction API. Creates a temporary commit file. Once created,
@@ -1288,22 +1207,21 @@
 }
 
 // TryCommitLoop loads metadata from lock containing the latest locked version and tries to obtain the lock and commit for the version + 1 in a loop
-<<<<<<< HEAD
-func (transaction *Transaction) TryCommitLoop(commit *PreparedCommit) error {
+func (t *transaction) tryCommitLoop(commit *PreparedCommit) error {
 	var (
 		err     error
 		attempt = 0
 	)
 	for {
 		if attempt > 0 {
-			time.Sleep(transaction.Options.RetryWaitDuration)
-		}
-		if attempt >= int(transaction.Options.MaxRetryCommitAttempts) {
-			log.Debugf("delta-go: Transaction attempt failed. Attempts exhausted beyond MaxRetryCommitAttempts of %d so failing.", transaction.Options.MaxRetryCommitAttempts)
+			time.Sleep(t.options.RetryWaitDuration)
+		}
+		if attempt >= int(t.options.MaxRetryCommitAttempts) {
+			log.Debugf("delta-go: Transaction attempt failed. Attempts exhausted beyond MaxRetryCommitAttempts of %d so failing.", t.options.MaxRetryCommitAttempts)
 			return errors.Join(ErrExceededCommitRetryAttempts, err)
 		}
 
-		err = transaction.TryCommit(commit)
+		err = t.tryCommit(commit)
 		if err == nil {
 			return nil
 		}
@@ -1312,41 +1230,10 @@
 		log.Debugf("delta-go: Attempt number %d: failed to commit. %v", attempt, err)
 
 		// TODO: check if state is higher than current latest version of table by checking n-1
-		if attempt%int(transaction.Options.RetryCommitAttemptsBeforeLoadingTable) == 0 {
+		if attempt%int(t.options.RetryCommitAttemptsBeforeLoadingTable) == 0 {
 			// Every 100 attempts, sync the table's state store with its latest version.
-			if err := transaction.Table.SyncStateStore(); err != nil {
-				log.Debugf("delta-go: Table.SyncStateStore() failed with '%v'.", err)
-=======
-func (t *transaction) tryCommitLoop(commit *PreparedCommit) error {
-	attemptNumber := 0
-	for {
-		if attemptNumber > 0 {
-			time.Sleep(t.options.RetryWaitDuration)
-		}
-		if attemptNumber > int(t.options.MaxRetryCommitAttempts)+1 {
-			log.Debugf("delta-go: Transaction attempt failed. Attempts exhausted beyond max_retry_commit_attempts of %d so failing.", t.options.MaxRetryCommitAttempts)
-			return ErrExceededCommitRetryAttempts
-		}
-
-		err := t.tryCommit(commit)
-		//Reset local state with the version tried in the commit
-		//The next attempt should use the max of the remote state and local state, enables local incrimination if the remote state is stuck
-		if errors.Is(err, storage.ErrObjectAlreadyExists) || errors.Is(err, lock.ErrLockNotObtained) { //|| errors.Is(err, state.ErrorStateIsEmpty) || errors.Is(err, state.ErrorCanNotReadState) || errors.Is(err, state.ErrorCanNotWriteState) {
-			if attemptNumber <= int(t.options.MaxRetryCommitAttempts)+1 {
-				attemptNumber += 1
-				log.Debugf("delta-go: Transaction attempt failed with '%v'. Incrementing attempt number to %d and retrying.", err, attemptNumber)
-				// TODO: check if state is higher then current latest version of table by checking n-1
-				if attemptNumber%int(t.options.RetryCommitAttemptsBeforeLoadingTable) == 0 {
-					// Every 100 attempts, sync the table's state store with its latest version.
-					err := t.Table.syncStateStore()
-					if err != nil {
-						log.Debugf("delta-go: Table.SyncStateStore() failed with '%v'.", err)
-					}
-				}
-			} else {
-				log.Debugf("delta-go: Transaction attempt failed. Attempts exhausted beyond max_retry_commit_attempts of %d so failing.", t.options.MaxRetryCommitAttempts)
-				return err
->>>>>>> 6dd6b4af
+			if err := t.Table.syncStateStore(); err != nil {
+				log.Debugf("delta-go: Table.syncStateStore() failed with '%v'.", err)
 			}
 		}
 
@@ -1398,20 +1285,8 @@
 		// 3) Try to Rename the file
 		from := commit.URI
 		to := CommitURIFromVersion(version)
-<<<<<<< HEAD
-		err = transaction.Table.Store.RenameIfNotExists(from, to)
-		if errors.Is(err, storage.ErrCopyObject) {
-			version = max(priorState.Version, transaction.Table.State.Version)
-			transaction.Table.State.Version = version
-			newState = state.CommitState{
-				Version: version,
-			}
-		}
-		if err != nil && !errors.Is(err, storage.ErrDeleteObject) {
-=======
 		err = t.Table.Store.RenameIfNotExists(from, to)
 		if err != nil {
->>>>>>> 6dd6b4af
 			log.Debugf("delta-go: RenameIfNotExists(from=%s, to=%s) attempt failed. %v", from.Raw, to.Raw, err)
 			return err
 		}
@@ -1462,11 +1337,7 @@
 
 // NewTransactionOptions sets the default transaction options.
 func NewTransactionOptions() TransactionOptions {
-<<<<<<< HEAD
-	return TransactionOptions{MaxRetryCommitAttempts: defaultMaxRetryCommitAttempts, MaxRetryWriteAttempts: defaultMaxWriteCommitAttempts, MaxRetryLogFixAttempts: defaultMaxRetryLogFixAttempts, RetryCommitAttemptsBeforeLoadingTable: defaultRetryCommitAttemptsBeforeLoadingTable}
-=======
 	return TransactionOptions{MaxRetryCommitAttempts: defaultMaxRetryCommitAttempts, MaxRetryWriteAttempts: defaultMaxWriteAttempts, MaxRetryLogFixAttempts: defaultMaxRetryLogFixAttempts, RetryCommitAttemptsBeforeLoadingTable: defaultRetryCommitAttemptsBeforeLoadingTable}
->>>>>>> 6dd6b4af
 }
 
 // OpenTableWithVersion loads the table at this specific version
